import React, { useState, useEffect } from 'react';
<<<<<<< HEAD
import { NextPage } from 'next';
=======
import { useRouter } from 'next/router';
import { Button, Card, Form, Badge, Table, Modal, Dropdown } from 'react-bootstrap';
import Layout from '@/components/layout/Layout';
import { ProtectedRoute } from '@/lib/useAuth';
>>>>>>> 7814ca6a
import Head from 'next/head';
import Link from 'next/link';
import { useRouter } from 'next/router';
import { toast } from 'react-hot-toast';
import Layout from '@/components/layout/Layout';
import { ProtectedRoute, useAuth } from '@/lib/useAuth';

// Hooks y servicios
import { useCategorias } from '@/hooks/useCategorias';

// Types
import type { CategoriaGasto, CategoriaCreateRequest } from '@/types/gastos';

interface CategoriasEstadisticas {
  total: number;
  activas: number;
  inactivas: number;
  operacionales: number;
  extraordinarias: number;
  fondo_reserva: number;
  multas: number;
  consumo: number;
  total_gastos: number;
  monto_total: number;
}

interface ExpenseCategory {
  id: number;
  name: string;
  description: string;
  community: string;
  status: 'active' | 'inactive';
  icon: string;
  color: string;
  createdAt: string;
  updatedAt: string;
}

export default function CategoriasGastoListado() {
  const router = useRouter();
<<<<<<< HEAD
  const { user } = useAuth();

  // Estados principales
  const [categorias, setCategorias] = useState<CategoriaGasto[]>([]);
  const [categoriasFiltradas, setCategoriasFiltradas] = useState<CategoriaGasto[]>([]);
  const [estadisticas, setEstadisticas] = useState<CategoriasEstadisticas | null>(null);
  const [isLoading, setIsLoading] = useState(true);

  // Estados de filtros
  const [searchTerm, setSearchTerm] = useState('');
  const [selectedTipo, setSelectedTipo] = useState<string>('');
  const [selectedEstado, setSelectedEstado] = useState<string>('');
  const [onlyWithGastos, setOnlyWithGastos] = useState(false);

  // Estados de vista
  const [vistaActual, setVistaActual] = useState<'cards' | 'table'>('cards');
  const [categoriasSeleccionadas, setCategoriasSeleccionadas] = useState<number[]>([]);

  // Estados de modal
  const [showModal, setShowModal] = useState(false);
  const [editingCategoria, setEditingCategoria] = useState<CategoriaGasto | null>(null);
  const [formData, setFormData] = useState<CategoriaCreateRequest>({
    nombre: '',
    tipo: 'operacional',
    cta_contable: ''
  });

  // Determinar comunidadId basado en rol
  const [comunidadId, setComunidadId] = useState<number | null>(null);

  // ✅ Establecer comunidad según rol del usuario
  useEffect(() => {
    if (user) {
      console.log('👤 Usuario actual:', user);
      console.log('👑 Es superadmin:', user?.rol_global === 'super_admin');
      console.log('🏢 Membresías:', user?.membresias || user?.memberships);

      // Normalizar membresías
      const membresias = user?.membresias || user?.memberships || [];

      if (membresias.length > 0) {
        // ✅ DETECTAR TANTO comunidad_id COMO comunidadId
        const comunidadId = membresias[0].comunidad_id || membresias[0].comunidadId;
        setComunidadId(comunidadId);
        console.log('✅ Comunidad establecida para categorías:', comunidadId);
      } else {
        console.log('⚠️ Usuario sin membresías');
        setComunidadId(null);
      }
    }
  }, [user]);

  // Hook personalizado
  const {
    categorias: categoriasFromHook,
    loading,
    error,
    createCategoria,
    updateCategoria,
    deleteCategoria,
    toggleCategoria,
    refetch
  } = useCategorias(comunidadId || 0);

  // ✅ Cargar datos cuando tengamos comunidadId
  useEffect(() => {
    if (comunidadId && categoriasFromHook) {
      setCategorias(categoriasFromHook);

      // Calcular estadísticas
      const stats: CategoriasEstadisticas = {
        total: categoriasFromHook.length,
        activas: categoriasFromHook.filter(c => c.activa).length,
        inactivas: categoriasFromHook.filter(c => !c.activa).length,
        operacionales: categoriasFromHook.filter(c => c.tipo === 'operacional').length,
        extraordinarias: categoriasFromHook.filter(c => c.tipo === 'extraordinario').length,
        fondo_reserva: categoriasFromHook.filter(c => c.tipo === 'fondo_reserva').length,
        multas: categoriasFromHook.filter(c => c.tipo === 'multas').length,
        consumo: categoriasFromHook.filter(c => c.tipo === 'consumo').length,
        total_gastos: categoriasFromHook.reduce((sum, c) => sum + (c.total_gastos || 0), 0),
        monto_total: categoriasFromHook.reduce((sum, c) => sum + (c.monto_total || 0), 0)
      };
      setEstadisticas(stats);
      setIsLoading(loading);
    }
  }, [comunidadId, categoriasFromHook, loading]);

  // Filtrar categorías localmente
  useEffect(() => {
    let categoriasFiltradas = [...categorias];

    // Filtro por búsqueda
    if (searchTerm) {
      categoriasFiltradas = categoriasFiltradas.filter(categoria =>
        categoria.nombre.toLowerCase().includes(searchTerm.toLowerCase()) ||
        categoria.cta_contable?.toLowerCase().includes(searchTerm.toLowerCase())
      );
    }

    // Filtro por tipo
    if (selectedTipo) {
      categoriasFiltradas = categoriasFiltradas.filter(categoria => categoria.tipo === selectedTipo);
    }

    // Filtro por estado
    if (selectedEstado === 'activa') {
      categoriasFiltradas = categoriasFiltradas.filter(categoria => categoria.activa);
    } else if (selectedEstado === 'inactiva') {
      categoriasFiltradas = categoriasFiltradas.filter(categoria => !categoria.activa);
    }

    // Filtro solo con gastos
    if (onlyWithGastos) {
      categoriasFiltradas = categoriasFiltradas.filter(categoria => (categoria.total_gastos || 0) > 0);
    }

    setCategoriasFiltradas(categoriasFiltradas);
  }, [categorias, searchTerm, selectedTipo, selectedEstado, onlyWithGastos]);

  // Handlers
  const handleCreateCategoria = () => {
    setEditingCategoria(null);
    setFormData({
      nombre: '',
      tipo: 'operacional',
      cta_contable: ''
    });
    setShowModal(true);
  };

  const handleEditCategoria = (categoria: CategoriaGasto) => {
    setEditingCategoria(categoria);
    setFormData({
      nombre: categoria.nombre,
      tipo: categoria.tipo,
      cta_contable: categoria.cta_contable || ''
    });
    setShowModal(true);
  };

  const handleDeleteCategoria = async (categoria: CategoriaGasto) => {
    if ((categoria.total_gastos || 0) > 0) {
      toast.error(`No se puede eliminar la categoría porque tiene ${categoria.total_gastos} gastos asociados`);
      return;
    }

    if (confirm(`¿Estás seguro de desactivar la categoría "${categoria.nombre}"?`)) {
      try {
        await deleteCategoria(categoria.id);
        toast.success('Categoría desactivada exitosamente');
      } catch (error) {
        toast.error('Error al desactivar la categoría');
      }
    }
  };

  const handleToggleStatus = async (categoria: CategoriaGasto) => {
    try {
      await toggleCategoria(categoria.id, !categoria.activa);
      toast.success(`Categoría ${categoria.activa ? 'desactivada' : 'activada'} exitosamente`);
    } catch (error) {
      toast.error('Error al cambiar el estado de la categoría');
    }
  };

  const handleSubmitForm = async (e: React.FormEvent) => {
    e.preventDefault();

    if (!formData.nombre.trim()) {
      toast.error('El nombre es requerido');
      return;
    }

    console.log('📤 Enviando formulario:', { formData, comunidadId });

    try {
      if (editingCategoria) {
        await updateCategoria(editingCategoria.id, formData);
        toast.success('Categoría actualizada exitosamente');
      } else {
        await createCategoria(formData);
        toast.success('Categoría creada exitosamente');
      }

      setShowModal(false);
      refetch();
    } catch (error: any) {
      console.error('❌ Error en formulario:', error);
      if (error.response?.status === 403) {
        toast.error('No tienes permisos para realizar esta acción');
      } else if (error.response?.data?.error) {
        toast.error(error.response.data.error);
      } else {
        toast.error('Error al procesar la solicitud');
      }
    }
  };

  // Helpers
  const formatCurrency = (amount: number) => {
    return new Intl.NumberFormat('es-CL', {
      style: 'currency',
      currency: 'CLP'
    }).format(amount);
  };

  const getTipoLabel = (tipo: string) => {
    const tipos = {
      operacional: 'Operacional',
      extraordinario: 'Extraordinario',
      fondo_reserva: 'Fondo de Reserva',
      multas: 'Multas',
      consumo: 'Consumo'
    };
    return tipos[tipo as keyof typeof tipos] || tipo;
  };

  const getTipoClass = (tipo: string) => {
    const classes = {
      operacional: 'badge bg-primary',
      extraordinario: 'badge bg-warning text-dark',
      fondo_reserva: 'badge bg-success',
      multas: 'badge bg-danger',
      consumo: 'badge bg-info'
    };
    return classes[tipo as keyof typeof classes] || 'badge bg-light text-dark';
  };

  // Permisos
  const canCreate = user?.rol_global === 'super_admin' || user?.is_superadmin ||
    (comunidadId && (user?.membresias || user?.memberships || []).find(m =>
      (m.comunidad_id === comunidadId || m.comunidadId === comunidadId) &&
      ['administrador', 'tesorero', 'admin'].includes(m.rol || m.role)
    ));

  const canApprove = user?.rol_global === 'super_admin' || user?.is_superadmin ||
    (comunidadId && (user?.membresias || user?.memberships || []).find(m =>
      (m.comunidad_id === comunidadId || m.comunidadId === comunidadId) &&
      ['administrador', 'admin'].includes(m.rol || m.role)
    ));

  const canEdit = (categoria: CategoriaGasto) => {
    return !categoria.es_global && canCreate;
  };

  // Render de estadísticas
  const renderEstadisticas = () => {
    if (!estadisticas) return null;

    return (
      <div className="row mb-4">
        <div className="col-md-2 col-6 mb-3">
          <div className="card bg-primary text-white h-100">
            <div className="card-body">
              <div className="d-flex align-items-center">
                <span className="material-icons fs-1 me-3">category</span>
                <div>
                  <div className="fs-4 fw-bold">{estadisticas.total}</div>
                  <div className="small">Total</div>
                </div>
              </div>
            </div>
          </div>
        </div>

        <div className="col-md-2 col-6 mb-3">
          <div className="card bg-success text-white h-100">
            <div className="card-body">
              <div className="d-flex align-items-center">
                <span className="material-icons fs-1 me-3">check_circle</span>
                <div>
                  <div className="fs-4 fw-bold">{estadisticas.activas}</div>
                  <div className="small">Activas</div>
                </div>
              </div>
            </div>
          </div>
        </div>

        <div className="col-md-2 col-6 mb-3">
          <div className="card bg-warning text-white h-100">
            <div className="card-body">
              <div className="d-flex align-items-center">
                <span className="material-icons fs-1 me-3">build</span>
                <div>
                  <div className="fs-4 fw-bold">{estadisticas.operacionales}</div>
                  <div className="small">Operacionales</div>
                </div>
              </div>
            </div>
          </div>
        </div>

        <div className="col-md-2 col-6 mb-3">
          <div className="card bg-info text-white h-100">
            <div className="card-body">
              <div className="d-flex align-items-center">
                <span className="material-icons fs-1 me-3">flash_on</span>
                <div>
                  <div className="fs-4 fw-bold">{estadisticas.extraordinarias}</div>
                  <div className="small">Extraordinarias</div>
                </div>
              </div>
            </div>
          </div>
        </div>

        <div className="col-md-2 col-6 mb-3">
          <div className="card bg-secondary text-white h-100">
            <div className="card-body">
              <div className="d-flex align-items-center">
                <span className="material-icons fs-1 me-3">receipt_long</span>
                <div>
                  <div className="fs-4 fw-bold">{estadisticas.total_gastos}</div>
                  <div className="small">Total Gastos</div>
                </div>
              </div>
            </div>
          </div>
        </div>

        <div className="col-md-2 col-6 mb-3">
          <div className="card bg-dark text-white h-100">
            <div className="card-body">
              <div className="d-flex align-items-center">
                <span className="material-icons fs-1 me-3">attach_money</span>
                <div>
                  <div className="fs-4 fw-bold">
                    {formatCurrency(estadisticas.monto_total)}
                  </div>
                  <div className="small">Monto Total</div>
                </div>
              </div>
            </div>
          </div>
        </div>
      </div>
    );
  };

  if (!comunidadId) {
    return (
      <ProtectedRoute>
        <Layout>
          <div className="container-fluid p-4">
            <div className="alert alert-warning">
              <strong>Sin acceso a comunidad</strong><br />
              No tienes acceso a ninguna comunidad o aún se está cargando la información.
            </div>
          </div>
        </Layout>
      </ProtectedRoute>
    );
  }
=======
  const [categories, setCategories] = useState<ExpenseCategory[]>([]);
  const [loading, setLoading] = useState(true);
  const [viewMode, setViewMode] = useState<'table' | 'grid'>('table');
  const [selectedCategory, setSelectedCategory] = useState<ExpenseCategory | null>(null);
  const [showDeleteModal, setShowDeleteModal] = useState(false);
  
  // Filtros
  const [filters, setFilters] = useState({
    search: '',
    community: '',
    status: ''
  });

  // Paginación
  const [currentPage, setCurrentPage] = useState(1);
  const [itemsPerPage] = useState(10);

  useEffect(() => {
    loadCategories();
  }, []);

  const loadCategories = async () => {
    try {
      setLoading(true);
      // Simular delay
      await new Promise(resolve => setTimeout(resolve, 1000));
      
      // Mock data
      const mockCategories: ExpenseCategory[] = [
        {
          id: 1,
          name: 'Electricidad',
          description: 'Gastos relacionados con servicios eléctricos',
          community: 'Todas',
          status: 'active',
          icon: 'electrical_services',
          color: '#4CAF50',
          createdAt: '2024-01-15T10:30:00Z',
          updatedAt: '2024-03-10T14:20:00Z'
        },
        {
          id: 2,
          name: 'Agua',
          description: 'Gastos relacionados con servicios de agua',
          community: 'Todas',
          status: 'active',
          icon: 'water_drop',
          color: '#2196F3',
          createdAt: '2024-01-15T10:30:00Z',
          updatedAt: '2024-03-05T16:45:00Z'
        },
        {
          id: 3,
          name: 'Gas',
          description: 'Gastos relacionados con servicios de gas',
          community: 'Todas',
          status: 'active',
          icon: 'local_fire_department',
          color: '#F44336',
          createdAt: '2024-01-15T10:30:00Z',
          updatedAt: '2024-02-28T09:15:00Z'
        },
        {
          id: 4,
          name: 'Limpieza',
          description: 'Servicios de limpieza y mantenimiento',
          community: 'Comunidad Parque Real',
          status: 'active',
          icon: 'cleaning_services',
          color: '#9C27B0',
          createdAt: '2024-01-20T11:00:00Z',
          updatedAt: '2024-03-12T13:30:00Z'
        },
        {
          id: 5,
          name: 'Seguridad',
          description: 'Servicios de vigilancia y sistemas de seguridad',
          community: 'Todas',
          status: 'active',
          icon: 'security',
          color: '#FF9800',
          createdAt: '2024-01-22T14:15:00Z',
          updatedAt: '2024-03-08T11:20:00Z'
        },
        {
          id: 6,
          name: 'Reparaciones',
          description: 'Mantenimiento y reparaciones generales',
          community: 'Edificio Central',
          status: 'active',
          icon: 'build',
          color: '#795548',
          createdAt: '2024-01-25T16:30:00Z',
          updatedAt: '2024-03-14T10:45:00Z'
        },
        {
          id: 7,
          name: 'Impuestos',
          description: 'Pagos de impuestos y contribuciones',
          community: 'Todas',
          status: 'active',
          icon: 'receipt_long',
          color: '#607D8B',
          createdAt: '2024-02-01T09:00:00Z',
          updatedAt: '2024-03-15T15:10:00Z'
        },
        {
          id: 8,
          name: 'Jardinería',
          description: 'Mantenimiento de jardines y áreas verdes',
          community: 'Comunidad Parque Real',
          status: 'active',
          icon: 'park',
          color: '#009688',
          createdAt: '2024-02-05T12:20:00Z',
          updatedAt: '2024-03-13T14:25:00Z'
        },
        {
          id: 9,
          name: 'Piscina',
          description: 'Mantenimiento y limpieza de piscinas',
          community: 'Comunidad Parque Real',
          status: 'inactive',
          icon: 'pool',
          color: '#673AB7',
          createdAt: '2024-02-10T10:45:00Z',
          updatedAt: '2024-03-01T16:30:00Z'
        },
        {
          id: 10,
          name: 'Conserjería',
          description: 'Gastos relacionados con personal de conserjería',
          community: 'Edificio Central',
          status: 'active',
          icon: 'person',
          color: '#E91E63',
          createdAt: '2024-02-15T11:30:00Z',
          updatedAt: '2024-03-11T12:45:00Z'
        }
      ];
      
      setCategories(mockCategories);
    } catch (error) {
      console.error('Error loading categories:', error);
    } finally {
      setLoading(false);
    }
  };

  const getStatusBadge = (status: string) => {
    return status === 'active' ? (
      <Badge bg="success">Activa</Badge>
    ) : (
      <Badge bg="secondary">Inactiva</Badge>
    );
  };

  const handleEditCategory = (categoryId: number) => {
    router.push(`/categorias-gasto/editar/${categoryId}`);
  };

  const handleDeleteCategory = (category: ExpenseCategory) => {
    setSelectedCategory(category);
    setShowDeleteModal(true);
  };

  const confirmDelete = async () => {
    if (!selectedCategory) return;
    
    try {
      // Simular API call
      await new Promise(resolve => setTimeout(resolve, 1000));
      
      setCategories(prev => prev.filter(cat => cat.id !== selectedCategory.id));
      setShowDeleteModal(false);
      setSelectedCategory(null);
      alert('Categoría eliminada exitosamente');
    } catch (error) {
      console.error('Error deleting category:', error);
      alert('Error al eliminar la categoría');
    }
  };

  const filteredCategories = categories.filter(category => {
    return (
      category.name.toLowerCase().includes(filters.search.toLowerCase()) &&
      (filters.community === '' || category.community === filters.community) &&
      (filters.status === '' || category.status === filters.status)
    );
  });

  // Paginación
  const totalPages = Math.ceil(filteredCategories.length / itemsPerPage);
  const startIndex = (currentPage - 1) * itemsPerPage;
  const paginatedCategories = filteredCategories.slice(startIndex, startIndex + itemsPerPage);

  const stats = {
    total: categories.length,
    active: categories.filter(cat => cat.status === 'active').length,
    recent: categories.filter(cat => {
      const weekAgo = new Date();
      weekAgo.setDate(weekAgo.getDate() - 30);
      return new Date(cat.createdAt) > weekAgo;
    }).length
  };
>>>>>>> 7814ca6a

  return (
    <ProtectedRoute>
      <Head>
        <title>Categorías de Gastos — Cuentas Claras</title>
      </Head>

<<<<<<< HEAD
      <Layout title='Categorías de Gastos'>
        <div className='container-fluid py-4'>

          {/* Header */}
          <div className='d-flex justify-content-between align-items-center mb-4'>
            <div>
              <h1 className='h3 mb-0'>Categorías de Gastos</h1>
              <p className='text-muted mb-0'>
                Gestiona las categorías para clasificar los gastos
              </p>
            </div>

            <div className="d-flex gap-2">
              {/* Botón exportar */}
              <button className="btn btn-outline-primary">
                <span className="material-icons me-2">download</span>
                Exportar
              </button>

              {/* Botón nueva categoría */}
              {canCreate && (
                <button onClick={handleCreateCategoria} className='btn btn-primary'>
                  <span className='material-icons me-2'>add</span>
                  Nueva Categoría
                </button>
              )}
            </div>
          </div>

          {/* Estadísticas */}
          {renderEstadisticas()}

          {/* Filtros */}
          <div className="card mb-4">
            <div className="card-body">
              <div className="row g-3">
                {/* Búsqueda */}
                <div className="col-md-3">
                  <div className="input-group">
                    <span className="input-group-text">
                      <span className="material-icons">search</span>
                    </span>
                    <input
                      type="text"
                      className="form-control"
                      placeholder="Buscar categorías..."
                      value={searchTerm}
                      onChange={(e) => setSearchTerm(e.target.value)}
                    />
                  </div>
                </div>

                {/* Filtro por tipo */}
                <div className="col-md-2">
                  <select
                    className="form-select"
                    value={selectedTipo}
                    onChange={(e) => setSelectedTipo(e.target.value)}
                  >
                    <option value="">Todos los tipos</option>
                    <option value="operacional">Operacional</option>
                    <option value="extraordinario">Extraordinario</option>
                    <option value="fondo_reserva">Fondo de Reserva</option>
                    <option value="multas">Multas</option>
                    <option value="consumo">Consumo</option>
                  </select>
                </div>

                {/* Filtro por estado */}
                <div className="col-md-2">
                  <select
                    className="form-select"
                    value={selectedEstado}
                    onChange={(e) => setSelectedEstado(e.target.value)}
                  >
                    <option value="">Todos los estados</option>
                    <option value="activa">Solo activas</option>
                    <option value="inactiva">Solo inactivas</option>
                  </select>
                </div>

                {/* Filtro solo con gastos */}
                <div className="col-md-2">
                  <div className="form-check">
                    <input
                      className="form-check-input"
                      type="checkbox"
                      id="onlyWithGastos"
                      checked={onlyWithGastos}
                      onChange={(e) => setOnlyWithGastos(e.target.checked)}
                    />
                    <label className="form-check-label" htmlFor="onlyWithGastos">
                      Solo con gastos
                    </label>
                  </div>
                </div>

                {/* Toggle de vista */}
                <div className="col-md-2">
                  <div className="btn-group w-100" role="group">
                    <button
                      type="button"
                      className={`btn ${vistaActual === 'cards' ? 'btn-primary' : 'btn-outline-primary'}`}
                      onClick={() => setVistaActual('cards')}
                    >
                      <span className="material-icons">view_module</span>
                    </button>
                    <button
                      type="button"
                      className={`btn ${vistaActual === 'table' ? 'btn-primary' : 'btn-outline-primary'}`}
                      onClick={() => setVistaActual('table')}
                    >
                      <span className="material-icons">view_list</span>
                    </button>
=======
      <Layout>
        <div className="categories-container">
          {/* Header */}
          <div className="categories-header">
            <div className="d-flex justify-content-between align-items-start mb-4">
              <div>
                <h1 className="categories-title">
                  <span className="material-icons me-2">category</span>
                  Categorías de Gasto
                </h1>
                <p className="categories-subtitle">
                  Gestiona las categorías para clasificar los gastos de la comunidad
                </p>
              </div>
              <Button 
                variant="light" 
                onClick={() => router.push('/categorias-gasto/nueva')}
              >
                <span className="material-icons me-2">add</span>
                Nueva Categoría
              </Button>
            </div>
          </div>

          {/* Filtros */}
          <div className="filters-panel">
            <div className="row g-3">
              <div className="col-md-4">
                <Form.Group>
                  <Form.Label>Buscar categoría</Form.Label>
                  <Form.Control
                    type="text"
                    placeholder="Nombre de la categoría..."
                    value={filters.search}
                    onChange={(e) => setFilters({...filters, search: e.target.value})}
                  />
                </Form.Group>
              </div>
              <div className="col-md-3">
                <Form.Group>
                  <Form.Label>Comunidad</Form.Label>
                  <Form.Select
                    value={filters.community}
                    onChange={(e) => setFilters({...filters, community: e.target.value})}
                  >
                    <option value="">Todas las comunidades</option>
                    <option value="Todas">Todas</option>
                    <option value="Comunidad Parque Real">Comunidad Parque Real</option>
                    <option value="Edificio Central">Edificio Central</option>
                  </Form.Select>
                </Form.Group>
              </div>
              <div className="col-md-3">
                <Form.Group>
                  <Form.Label>Estado</Form.Label>
                  <Form.Select
                    value={filters.status}
                    onChange={(e) => setFilters({...filters, status: e.target.value})}
                  >
                    <option value="">Todos los estados</option>
                    <option value="active">Activa</option>
                    <option value="inactive">Inactiva</option>
                  </Form.Select>
                </Form.Group>
              </div>
              <div className="col-md-2 d-flex align-items-end">
                <Button variant="outline-primary" className="w-100">
                  <span className="material-icons me-1">filter_list</span>
                  Filtrar
                </Button>
              </div>
            </div>
          </div>

          {/* Stats Cards */}
          <div className="row g-3 mb-4">
            <div className="col-md-4">
              <Card className="info-card">
                <Card.Body>
                  <div className="d-flex justify-content-between align-items-center">
                    <div>
                      <h6 className="text-muted mb-0">Total Categorías</h6>
                      <h3 className="mt-2 mb-0">{stats.total}</h3>
                    </div>
                    <div className="icon-box" style={{ backgroundColor: '#e3f2fd', color: '#1976d2' }}>
                      <span className="material-icons">category</span>
                    </div>
                  </div>
                </Card.Body>
              </Card>
            </div>
            <div className="col-md-4">
              <Card className="info-card">
                <Card.Body>
                  <div className="d-flex justify-content-between align-items-center">
                    <div>
                      <h6 className="text-muted mb-0">Categorías Activas</h6>
                      <h3 className="mt-2 mb-0">{stats.active}</h3>
                    </div>
                    <div className="icon-box" style={{ backgroundColor: '#e8f5e8', color: '#388e3c' }}>
                      <span className="material-icons">check_circle</span>
                    </div>
>>>>>>> 7814ca6a
                  </div>
                </Card.Body>
              </Card>
            </div>
            <div className="col-md-4">
              <Card className="info-card">
                <Card.Body>
                  <div className="d-flex justify-content-between align-items-center">
                    <div>
                      <h6 className="text-muted mb-0">Último Mes</h6>
                      <h3 className="mt-2 mb-0">+{stats.recent}</h3>
                    </div>
                    <div className="icon-box" style={{ backgroundColor: '#e1f5fe', color: '#0288d1' }}>
                      <span className="material-icons">trending_up</span>
                    </div>
                  </div>
                </Card.Body>
              </Card>
            </div>
          </div>

          {/* View Options */}
          <div className="view-options">
            <div className="d-flex justify-content-between align-items-center mb-3">
              <div>
                <span className="text-muted">
                  {filteredCategories.length} categorías encontradas
                </span>
              </div>
              <div className="d-flex align-items-center gap-3">
                <div className="btn-group" role="group">
                  <Button 
                    variant={viewMode === 'table' ? 'primary' : 'outline-primary'}
                    size="sm"
                    onClick={() => setViewMode('table')}
                  >
                    <span className="material-icons">view_list</span>
                  </Button>
                  <Button 
                    variant={viewMode === 'grid' ? 'primary' : 'outline-primary'}
                    size="sm"
                    onClick={() => setViewMode('grid')}
                  >
                    <span className="material-icons">grid_view</span>
                  </Button>
                </div>

                {/* Limpiar filtros */}
                <div className="col-md-1">
                  <button
                    className="btn btn-outline-secondary w-100"
                    onClick={() => {
                      setSearchTerm('');
                      setSelectedTipo('');
                      setSelectedEstado('');
                      setOnlyWithGastos(false);
                    }}
                  >
                    <span className="material-icons">clear</span>
                  </button>
                </div>
              </div>
            </div>
          </div>

<<<<<<< HEAD
          {/* Contenido */}
          {isLoading ? (
            <div className="text-center py-5">
              <div className="spinner-border" role="status">
                <span className="visually-hidden">Cargando...</span>
              </div>
              <p className="mt-3">Cargando categorías...</p>
            </div>
          ) : error ? (
            <div className="alert alert-danger d-flex align-items-center" role="alert">
              <span className="material-icons me-2">error</span>
              <div>
                <strong>Error:</strong> {error}
                <button
                  className="btn btn-link p-0 mt-1 d-block"
                  onClick={() => refetch()}
                >
                  Reintentar
                </button>
              </div>
            </div>
          ) : categoriasFiltradas.length === 0 ? (
            <div className="text-center py-5">
              <span className="material-icons display-1 text-muted">category</span>
              <h5 className="mt-3">No se encontraron categorías</h5>
              <p className="text-muted">
                {searchTerm || selectedTipo || selectedEstado || onlyWithGastos
                  ? 'Intenta ajustar los filtros de búsqueda'
                  : 'No hay categorías registradas aún'
                }
              </p>
              {canCreate && !searchTerm && (
                <button onClick={handleCreateCategoria} className="btn btn-primary mt-3">
                  <span className="material-icons me-2">add</span>
                  Crear Primera Categoría
                </button>
              )}
            </div>
          ) : (
            <div className="row">
              {categoriasFiltradas.map((categoria) => (
                <div key={categoria.id} className={vistaActual === 'cards' ? 'col-md-6 col-lg-4 mb-3' : 'col-12 mb-2'}>
                  {vistaActual === 'cards' ? (
                    /* Card View */
                    <div className="card h-100">
                      <div className="card-header d-flex justify-content-between align-items-center">
                        <div>
                          <h6 className="card-title mb-0">{categoria.nombre}</h6>
                          {categoria.cta_contable && (
                            <small className="text-muted">Cta: {categoria.cta_contable}</small>
                          )}
                        </div>
                        <div className="d-flex gap-1">
                          <span className={getTipoClass(categoria.tipo)}>
                            {getTipoLabel(categoria.tipo)}
                          </span>
                          {categoria.es_global && (
                            <span className="badge bg-info">Global</span>
                          )}
                        </div>
                      </div>
                      <div className="card-body">
                        <div className="row text-sm">
                          <div className="col-6">
                            <strong>Gastos:</strong><br />
                            <span className="text-primary fw-bold">
                              {categoria.total_gastos || 0}
                            </span>
                          </div>
                          <div className="col-6">
                            <strong>Monto Total:</strong><br />
                            <span className="text-success fw-bold">
                              {formatCurrency(categoria.monto_total || 0)}
                            </span>
                          </div>
                        </div>
                        <div className="row text-sm mt-2">
                          <div className="col-12">
                            <strong>Este Año:</strong><br />
                            <span className="text-info fw-bold">
                              {formatCurrency(categoria.monto_anio_actual || 0)}
                            </span>
                          </div>
                        </div>
                      </div>
                      <div className="card-footer">
                        <div className="d-flex justify-content-between align-items-center">
                          <span className={`badge ${categoria.activa ? 'bg-success' : 'bg-secondary'}`}>
                            {categoria.activa ? 'Activa' : 'Inactiva'}
                          </span>
                          <div className="d-flex gap-1">
                            {canEdit(categoria) && (
                              <>
                                <button
                                  className="btn btn-sm btn-outline-primary"
                                  onClick={() => handleEditCategoria(categoria)}
                                  title="Editar"
                                >
                                  <span className="material-icons" style={{ fontSize: '16px' }}>edit</span>
                                </button>

                                <button
                                  className={`btn btn-sm ${categoria.activa ? 'btn-outline-warning' : 'btn-outline-success'}`}
                                  onClick={() => handleToggleStatus(categoria)}
                                  title={categoria.activa ? 'Desactivar' : 'Activar'}
                                >
                                  <span className="material-icons" style={{ fontSize: '16px' }}>
                                    {categoria.activa ? 'pause' : 'play_arrow'}
                                  </span>
                                </button>

                                {(categoria.total_gastos || 0) === 0 && (
                                  <button
                                    className="btn btn-sm btn-outline-danger"
                                    onClick={() => handleDeleteCategoria(categoria)}
                                    title="Eliminar"
                                  >
                                    <span className="material-icons" style={{ fontSize: '16px' }}>delete</span>
                                  </button>
                                )}
                              </>
                            )}
                          </div>
                        </div>
                      </div>
                    </div>
                  ) : (
                    /* Table Row */
                    <div className="card">
                      <div className="card-body py-2">
                        <div className="row align-items-center">
                          <div className="col-1">
                            <input
                              type="checkbox"
                              className="form-check-input"
                              checked={categoriasSeleccionadas.includes(categoria.id)}
                              onChange={(e) => {
                                if (e.target.checked) {
                                  setCategoriasSeleccionadas([...categoriasSeleccionadas, categoria.id]);
                                } else {
                                  setCategoriasSeleccionadas(categoriasSeleccionadas.filter(id => id !== categoria.id));
                                }
                              }}
                            />
                          </div>
                          <div className="col-3">
                            <div className="fw-bold">{categoria.nombre}</div>
                            {categoria.cta_contable && (
                              <small className="text-muted">Cta: {categoria.cta_contable}</small>
                            )}
                            {categoria.es_global && (
                              <span className="badge bg-info ms-1">Global</span>
                            )}
                          </div>
                          <div className="col-2">
                            <span className={getTipoClass(categoria.tipo)}>
                              {getTipoLabel(categoria.tipo)}
                            </span>
                          </div>
                          <div className="col-1 text-center">
                            <div className="fw-bold text-primary">{categoria.total_gastos || 0}</div>
                            <small className="text-muted">gastos</small>
                          </div>
                          <div className="col-2 text-center">
                            <div className="fw-bold text-success">{formatCurrency(categoria.monto_total || 0)}</div>
                            <small className="text-muted">{formatCurrency(categoria.monto_anio_actual || 0)} este año</small>
                          </div>
                          <div className="col-1 text-center">
                            <span className={`badge ${categoria.activa ? 'bg-success' : 'bg-secondary'}`}>
                              {categoria.activa ? 'Activa' : 'Inactiva'}
                            </span>
                          </div>
                          <div className="col-2 text-end">
                            {canEdit(categoria) && (
                              <div className="d-flex justify-content-end gap-1">
                                <button
                                  className="btn btn-sm btn-outline-primary"
                                  onClick={() => handleEditCategoria(categoria)}
                                  title="Editar"
                                >
                                  <span className="material-icons" style={{ fontSize: '16px' }}>edit</span>
                                </button>

                                <button
                                  className={`btn btn-sm ${categoria.activa ? 'btn-outline-warning' : 'btn-outline-success'}`}
                                  onClick={() => handleToggleStatus(categoria)}
                                  title={categoria.activa ? 'Desactivar' : 'Activar'}
                                >
                                  <span className="material-icons" style={{ fontSize: '16px' }}>
                                    {categoria.activa ? 'pause' : 'play_arrow'}
                                  </span>
                                </button>

                                {(categoria.total_gastos || 0) === 0 && (
                                  <button
                                    className="btn btn-sm btn-outline-danger"
                                    onClick={() => handleDeleteCategoria(categoria)}
                                    title="Eliminar"
                                  >
                                    <span className="material-icons" style={{ fontSize: '16px' }}>delete</span>
                                  </button>
                                )}
                              </div>
                            )}
                          </div>
                        </div>
                      </div>
                    </div>
                  )}
=======
          {/* Vista de tabla */}
          {viewMode === 'table' && (
            <div className="categories-table">
              <div className="table-header">
                <h5 className="table-title">
                  <span className="material-icons">category</span>
                  Categorías de Gasto
                </h5>
                <Button variant="outline-secondary" size="sm">
                  <span className="material-icons me-1">file_download</span>
                  Exportar
                </Button>
              </div>
              <div className="table-responsive">
                <Table hover className="custom-table mb-0">
                  <thead>
                    <tr>
                      <th>Nombre</th>
                      <th>Descripción</th>
                      <th>Comunidad</th>
                      <th>Estado</th>
                      <th className="text-end">Acciones</th>
                    </tr>
                  </thead>
                  <tbody>
                    {paginatedCategories.map((category) => (
                      <tr key={category.id} className="data-row">
                        <td>
                          <div className="d-flex align-items-center">
                            <div 
                              className="category-icon me-3"
                              style={{ 
                                backgroundColor: category.color,
                                width: '32px',
                                height: '32px',
                                borderRadius: '50%',
                                display: 'flex',
                                alignItems: 'center',
                                justifyContent: 'center',
                                color: 'white'
                              }}
                            >
                              <span className="material-icons" style={{ fontSize: '18px' }}>
                                {category.icon}
                              </span>
                            </div>
                            <span className="fw-medium">{category.name}</span>
                          </div>
                        </td>
                        <td>{category.description}</td>
                        <td>{category.community}</td>
                        <td>{getStatusBadge(category.status)}</td>
                        <td className="text-end">
                          <div className="d-flex gap-1 justify-content-end">
                            <Button 
                              variant="outline-primary" 
                              size="sm" 
                              className="action-button"
                              onClick={() => handleEditCategory(category.id)}
                            >
                              <span className="material-icons">edit</span>
                            </Button>
                            <Button 
                              variant="outline-danger" 
                              size="sm" 
                              className="action-button"
                              onClick={() => handleDeleteCategory(category)}
                            >
                              <span className="material-icons">delete</span>
                            </Button>
                          </div>
                        </td>
                      </tr>
                    ))}
                  </tbody>
                </Table>
              </div>
            </div>
          )}

          {/* Vista de tarjetas */}
          {viewMode === 'grid' && (
            <div className="row">
              {paginatedCategories.map((category) => (
                <div key={category.id} className="col-lg-6 col-xl-4 mb-3">
                  <div className="data-card">
                    <div className="card-body">
                      <div className="d-flex align-items-center mb-3">
                        <div 
                          className="category-icon me-3"
                          style={{ 
                            backgroundColor: category.color,
                            width: '48px',
                            height: '48px',
                            borderRadius: '50%',
                            display: 'flex',
                            alignItems: 'center',
                            justifyContent: 'center',
                            color: 'white'
                          }}
                        >
                          <span className="material-icons" style={{ fontSize: '24px' }}>
                            {category.icon}
                          </span>
                        </div>
                        <div className="flex-grow-1">
                          <h6 className="data-card-title mb-0">{category.name}</h6>
                          <small className="text-muted">{category.community}</small>
                        </div>
                      </div>
                      
                      <p className="data-card-subtitle mb-3">{category.description}</p>
                      
                      <div className="d-flex justify-content-between align-items-center">
                        {getStatusBadge(category.status)}
                        <div className="data-card-actions">
                          <Button 
                            variant="outline-primary" 
                            size="sm"
                            onClick={() => handleEditCategory(category.id)}
                          >
                            <span className="material-icons">edit</span>
                          </Button>
                          <Button 
                            variant="outline-danger" 
                            size="sm"
                            onClick={() => handleDeleteCategory(category)}
                          >
                            <span className="material-icons">delete</span>
                          </Button>
                        </div>
                      </div>
                    </div>
                  </div>
>>>>>>> 7814ca6a
                </div>
              ))}
            </div>
          )}

<<<<<<< HEAD
          {/* Acciones masivas */}
          {categoriasSeleccionadas.length > 0 && (
            <div className="card mt-3">
              <div className="card-body">
                <div className="d-flex justify-content-between align-items-center">
                  <span>{categoriasSeleccionadas.length} categorías seleccionadas</span>
                  <div className="d-flex gap-2">
                    {canCreate && (
                      <button className="btn btn-sm btn-outline-warning">
                        <span className="material-icons me-2">pause</span>
                        Desactivar seleccionadas
                      </button>
                    )}
                    <button className="btn btn-sm btn-outline-primary">
                      <span className="material-icons me-2">download</span>
                      Exportar seleccionadas
                    </button>
                  </div>
                </div>
              </div>
=======
          {/* Paginación */}
          {totalPages > 1 && (
            <div className="d-flex justify-content-between align-items-center mt-4">
              <span className="text-muted">
                Mostrando {startIndex + 1}-{Math.min(startIndex + itemsPerPage, filteredCategories.length)} de {filteredCategories.length} categorías
              </span>
              <nav>
                <ul className="pagination">
                  <li className={`page-item ${currentPage === 1 ? 'disabled' : ''}`}>
                    <button 
                      className="page-link"
                      onClick={() => setCurrentPage(Math.max(1, currentPage - 1))}
                      disabled={currentPage === 1}
                    >
                      <span className="material-icons">chevron_left</span>
                    </button>
                  </li>
                  {Array.from({ length: totalPages }, (_, index) => (
                    <li key={index + 1} className={`page-item ${currentPage === index + 1 ? 'active' : ''}`}>
                      <button 
                        className="page-link"
                        onClick={() => setCurrentPage(index + 1)}
                      >
                        {index + 1}
                      </button>
                    </li>
                  ))}
                  <li className={`page-item ${currentPage === totalPages ? 'disabled' : ''}`}>
                    <button 
                      className="page-link"
                      onClick={() => setCurrentPage(Math.min(totalPages, currentPage + 1))}
                      disabled={currentPage === totalPages}
                    >
                      <span className="material-icons">chevron_right</span>
                    </button>
                  </li>
                </ul>
              </nav>
>>>>>>> 7814ca6a
            </div>
          )}
        </div>

<<<<<<< HEAD
        {/* Modal de Formulario */}
        {showModal && (
          <div className="modal fade show d-block" tabIndex={-1} style={{ backgroundColor: 'rgba(0,0,0,0.5)' }}>
            <div className="modal-dialog">
              <div className="modal-content">
                <div className="modal-header">
                  <h5 className="modal-title">
                    {editingCategoria ? 'Editar Categoría' : 'Nueva Categoría'}
                  </h5>
                  <button
                    type="button"
                    className="btn-close"
                    onClick={() => setShowModal(false)}
                  ></button>
                </div>

                <form onSubmit={handleSubmitForm}>
                  <div className="modal-body">
                    <div className="row g-3">
                      <div className="col-12">
                        <label htmlFor="nombre" className="form-label">
                          Nombre de la categoría <span className="text-danger">*</span>
                        </label>
                        <input
                          type="text"
                          className="form-control"
                          id="nombre"
                          value={formData.nombre}
                          onChange={(e) => setFormData(prev => ({ ...prev, nombre: e.target.value }))}
                          required
                        />
                      </div>

                      <div className="col-12">
                        <label htmlFor="tipo" className="form-label">
                          Tipo <span className="text-danger">*</span>
                        </label>
                        <select
                          className="form-select"
                          id="tipo"
                          value={formData.tipo}
                          onChange={(e) => setFormData(prev => ({ ...prev, tipo: e.target.value as any }))}
                          required
                        >
                          <option value="operacional">Operacional</option>
                          <option value="extraordinario">Extraordinario</option>
                          <option value="fondo_reserva">Fondo de Reserva</option>
                          <option value="multas">Multas</option>
                          <option value="consumo">Consumo</option>
                        </select>
                      </div>

                      <div className="col-12">
                        <label htmlFor="cta_contable" className="form-label">
                          Cuenta Contable
                        </label>
                        <input
                          type="text"
                          className="form-control"
                          id="cta_contable"
                          placeholder="Ej: 5101001"
                          value={formData.cta_contable}
                          onChange={(e) => setFormData(prev => ({ ...prev, cta_contable: e.target.value }))}
                        />
                        <div className="form-text">
                          Código de cuenta contable para reportes (opcional)
                        </div>
                      </div>
                    </div>
                  </div>

                  <div className="modal-footer">
                    <button
                      type="button"
                      className="btn btn-outline-secondary"
                      onClick={() => setShowModal(false)}
                    >
                      Cancelar
                    </button>
                    <button
                      type="submit"
                      className="btn btn-primary"
                    >
                      <span className="material-icons align-middle me-1">
                        {editingCategoria ? 'save' : 'add'}
                      </span>
                      {editingCategoria ? 'Actualizar' : 'Crear'} Categoría
                    </button>
                  </div>
                </form>
              </div>
            </div>
          </div>
        )}
=======
        {/* Modal de eliminación */}
        <Modal show={showDeleteModal} onHide={() => setShowDeleteModal(false)} centered>
          <Modal.Header closeButton>
            <Modal.Title className="text-danger">
              <span className="material-icons me-2">delete</span>
              Eliminar Categoría
            </Modal.Title>
          </Modal.Header>
          <Modal.Body>
            {selectedCategory && (
              <>
                <div className="alert alert-danger">
                  <span className="material-icons me-2">warning</span>
                  Esta acción no se puede deshacer. La categoría será eliminada permanentemente.
                </div>
                <p>¿Estás seguro de que deseas eliminar la categoría <strong>"{selectedCategory.name}"</strong>?</p>
              </>
            )}
          </Modal.Body>
          <Modal.Footer>
            <Button 
              variant="outline-secondary"
              onClick={() => setShowDeleteModal(false)}
            >
              Cancelar
            </Button>
            <Button 
              variant="danger"
              onClick={confirmDelete}
            >
              <span className="material-icons me-2">delete</span>
              Eliminar
            </Button>
          </Modal.Footer>
        </Modal>
>>>>>>> 7814ca6a
      </Layout>

      <style jsx>{`
        .table th {
          font-weight: 600;
          color: #495057;
          border-bottom: 2px solid #dee2e6;
        }
        
        .modal.show {
          display: block !important;
        }
        
        .btn-outline-primary:hover,
        .btn-outline-warning:hover,
        .btn-outline-success:hover,
        .btn-outline-danger:hover {
          transform: translateY(-1px);
        }
      `}</style>
    </ProtectedRoute>
  );
}<|MERGE_RESOLUTION|>--- conflicted
+++ resolved
@@ -1,12 +1,5 @@
 import React, { useState, useEffect } from 'react';
-<<<<<<< HEAD
 import { NextPage } from 'next';
-=======
-import { useRouter } from 'next/router';
-import { Button, Card, Form, Badge, Table, Modal, Dropdown } from 'react-bootstrap';
-import Layout from '@/components/layout/Layout';
-import { ProtectedRoute } from '@/lib/useAuth';
->>>>>>> 7814ca6a
 import Head from 'next/head';
 import Link from 'next/link';
 import { useRouter } from 'next/router';
@@ -33,21 +26,8 @@
   monto_total: number;
 }
 
-interface ExpenseCategory {
-  id: number;
-  name: string;
-  description: string;
-  community: string;
-  status: 'active' | 'inactive';
-  icon: string;
-  color: string;
-  createdAt: string;
-  updatedAt: string;
-}
-
 export default function CategoriasGastoListado() {
   const router = useRouter();
-<<<<<<< HEAD
   const { user } = useAuth();
 
   // Estados principales
@@ -402,213 +382,6 @@
       </ProtectedRoute>
     );
   }
-=======
-  const [categories, setCategories] = useState<ExpenseCategory[]>([]);
-  const [loading, setLoading] = useState(true);
-  const [viewMode, setViewMode] = useState<'table' | 'grid'>('table');
-  const [selectedCategory, setSelectedCategory] = useState<ExpenseCategory | null>(null);
-  const [showDeleteModal, setShowDeleteModal] = useState(false);
-  
-  // Filtros
-  const [filters, setFilters] = useState({
-    search: '',
-    community: '',
-    status: ''
-  });
-
-  // Paginación
-  const [currentPage, setCurrentPage] = useState(1);
-  const [itemsPerPage] = useState(10);
-
-  useEffect(() => {
-    loadCategories();
-  }, []);
-
-  const loadCategories = async () => {
-    try {
-      setLoading(true);
-      // Simular delay
-      await new Promise(resolve => setTimeout(resolve, 1000));
-      
-      // Mock data
-      const mockCategories: ExpenseCategory[] = [
-        {
-          id: 1,
-          name: 'Electricidad',
-          description: 'Gastos relacionados con servicios eléctricos',
-          community: 'Todas',
-          status: 'active',
-          icon: 'electrical_services',
-          color: '#4CAF50',
-          createdAt: '2024-01-15T10:30:00Z',
-          updatedAt: '2024-03-10T14:20:00Z'
-        },
-        {
-          id: 2,
-          name: 'Agua',
-          description: 'Gastos relacionados con servicios de agua',
-          community: 'Todas',
-          status: 'active',
-          icon: 'water_drop',
-          color: '#2196F3',
-          createdAt: '2024-01-15T10:30:00Z',
-          updatedAt: '2024-03-05T16:45:00Z'
-        },
-        {
-          id: 3,
-          name: 'Gas',
-          description: 'Gastos relacionados con servicios de gas',
-          community: 'Todas',
-          status: 'active',
-          icon: 'local_fire_department',
-          color: '#F44336',
-          createdAt: '2024-01-15T10:30:00Z',
-          updatedAt: '2024-02-28T09:15:00Z'
-        },
-        {
-          id: 4,
-          name: 'Limpieza',
-          description: 'Servicios de limpieza y mantenimiento',
-          community: 'Comunidad Parque Real',
-          status: 'active',
-          icon: 'cleaning_services',
-          color: '#9C27B0',
-          createdAt: '2024-01-20T11:00:00Z',
-          updatedAt: '2024-03-12T13:30:00Z'
-        },
-        {
-          id: 5,
-          name: 'Seguridad',
-          description: 'Servicios de vigilancia y sistemas de seguridad',
-          community: 'Todas',
-          status: 'active',
-          icon: 'security',
-          color: '#FF9800',
-          createdAt: '2024-01-22T14:15:00Z',
-          updatedAt: '2024-03-08T11:20:00Z'
-        },
-        {
-          id: 6,
-          name: 'Reparaciones',
-          description: 'Mantenimiento y reparaciones generales',
-          community: 'Edificio Central',
-          status: 'active',
-          icon: 'build',
-          color: '#795548',
-          createdAt: '2024-01-25T16:30:00Z',
-          updatedAt: '2024-03-14T10:45:00Z'
-        },
-        {
-          id: 7,
-          name: 'Impuestos',
-          description: 'Pagos de impuestos y contribuciones',
-          community: 'Todas',
-          status: 'active',
-          icon: 'receipt_long',
-          color: '#607D8B',
-          createdAt: '2024-02-01T09:00:00Z',
-          updatedAt: '2024-03-15T15:10:00Z'
-        },
-        {
-          id: 8,
-          name: 'Jardinería',
-          description: 'Mantenimiento de jardines y áreas verdes',
-          community: 'Comunidad Parque Real',
-          status: 'active',
-          icon: 'park',
-          color: '#009688',
-          createdAt: '2024-02-05T12:20:00Z',
-          updatedAt: '2024-03-13T14:25:00Z'
-        },
-        {
-          id: 9,
-          name: 'Piscina',
-          description: 'Mantenimiento y limpieza de piscinas',
-          community: 'Comunidad Parque Real',
-          status: 'inactive',
-          icon: 'pool',
-          color: '#673AB7',
-          createdAt: '2024-02-10T10:45:00Z',
-          updatedAt: '2024-03-01T16:30:00Z'
-        },
-        {
-          id: 10,
-          name: 'Conserjería',
-          description: 'Gastos relacionados con personal de conserjería',
-          community: 'Edificio Central',
-          status: 'active',
-          icon: 'person',
-          color: '#E91E63',
-          createdAt: '2024-02-15T11:30:00Z',
-          updatedAt: '2024-03-11T12:45:00Z'
-        }
-      ];
-      
-      setCategories(mockCategories);
-    } catch (error) {
-      console.error('Error loading categories:', error);
-    } finally {
-      setLoading(false);
-    }
-  };
-
-  const getStatusBadge = (status: string) => {
-    return status === 'active' ? (
-      <Badge bg="success">Activa</Badge>
-    ) : (
-      <Badge bg="secondary">Inactiva</Badge>
-    );
-  };
-
-  const handleEditCategory = (categoryId: number) => {
-    router.push(`/categorias-gasto/editar/${categoryId}`);
-  };
-
-  const handleDeleteCategory = (category: ExpenseCategory) => {
-    setSelectedCategory(category);
-    setShowDeleteModal(true);
-  };
-
-  const confirmDelete = async () => {
-    if (!selectedCategory) return;
-    
-    try {
-      // Simular API call
-      await new Promise(resolve => setTimeout(resolve, 1000));
-      
-      setCategories(prev => prev.filter(cat => cat.id !== selectedCategory.id));
-      setShowDeleteModal(false);
-      setSelectedCategory(null);
-      alert('Categoría eliminada exitosamente');
-    } catch (error) {
-      console.error('Error deleting category:', error);
-      alert('Error al eliminar la categoría');
-    }
-  };
-
-  const filteredCategories = categories.filter(category => {
-    return (
-      category.name.toLowerCase().includes(filters.search.toLowerCase()) &&
-      (filters.community === '' || category.community === filters.community) &&
-      (filters.status === '' || category.status === filters.status)
-    );
-  });
-
-  // Paginación
-  const totalPages = Math.ceil(filteredCategories.length / itemsPerPage);
-  const startIndex = (currentPage - 1) * itemsPerPage;
-  const paginatedCategories = filteredCategories.slice(startIndex, startIndex + itemsPerPage);
-
-  const stats = {
-    total: categories.length,
-    active: categories.filter(cat => cat.status === 'active').length,
-    recent: categories.filter(cat => {
-      const weekAgo = new Date();
-      weekAgo.setDate(weekAgo.getDate() - 30);
-      return new Date(cat.createdAt) > weekAgo;
-    }).length
-  };
->>>>>>> 7814ca6a
 
   return (
     <ProtectedRoute>
@@ -616,7 +389,6 @@
         <title>Categorías de Gastos — Cuentas Claras</title>
       </Head>
 
-<<<<<<< HEAD
       <Layout title='Categorías de Gastos'>
         <div className='container-fluid py-4'>
 
@@ -731,155 +503,7 @@
                     >
                       <span className="material-icons">view_list</span>
                     </button>
-=======
-      <Layout>
-        <div className="categories-container">
-          {/* Header */}
-          <div className="categories-header">
-            <div className="d-flex justify-content-between align-items-start mb-4">
-              <div>
-                <h1 className="categories-title">
-                  <span className="material-icons me-2">category</span>
-                  Categorías de Gasto
-                </h1>
-                <p className="categories-subtitle">
-                  Gestiona las categorías para clasificar los gastos de la comunidad
-                </p>
-              </div>
-              <Button 
-                variant="light" 
-                onClick={() => router.push('/categorias-gasto/nueva')}
-              >
-                <span className="material-icons me-2">add</span>
-                Nueva Categoría
-              </Button>
-            </div>
-          </div>
-
-          {/* Filtros */}
-          <div className="filters-panel">
-            <div className="row g-3">
-              <div className="col-md-4">
-                <Form.Group>
-                  <Form.Label>Buscar categoría</Form.Label>
-                  <Form.Control
-                    type="text"
-                    placeholder="Nombre de la categoría..."
-                    value={filters.search}
-                    onChange={(e) => setFilters({...filters, search: e.target.value})}
-                  />
-                </Form.Group>
-              </div>
-              <div className="col-md-3">
-                <Form.Group>
-                  <Form.Label>Comunidad</Form.Label>
-                  <Form.Select
-                    value={filters.community}
-                    onChange={(e) => setFilters({...filters, community: e.target.value})}
-                  >
-                    <option value="">Todas las comunidades</option>
-                    <option value="Todas">Todas</option>
-                    <option value="Comunidad Parque Real">Comunidad Parque Real</option>
-                    <option value="Edificio Central">Edificio Central</option>
-                  </Form.Select>
-                </Form.Group>
-              </div>
-              <div className="col-md-3">
-                <Form.Group>
-                  <Form.Label>Estado</Form.Label>
-                  <Form.Select
-                    value={filters.status}
-                    onChange={(e) => setFilters({...filters, status: e.target.value})}
-                  >
-                    <option value="">Todos los estados</option>
-                    <option value="active">Activa</option>
-                    <option value="inactive">Inactiva</option>
-                  </Form.Select>
-                </Form.Group>
-              </div>
-              <div className="col-md-2 d-flex align-items-end">
-                <Button variant="outline-primary" className="w-100">
-                  <span className="material-icons me-1">filter_list</span>
-                  Filtrar
-                </Button>
-              </div>
-            </div>
-          </div>
-
-          {/* Stats Cards */}
-          <div className="row g-3 mb-4">
-            <div className="col-md-4">
-              <Card className="info-card">
-                <Card.Body>
-                  <div className="d-flex justify-content-between align-items-center">
-                    <div>
-                      <h6 className="text-muted mb-0">Total Categorías</h6>
-                      <h3 className="mt-2 mb-0">{stats.total}</h3>
-                    </div>
-                    <div className="icon-box" style={{ backgroundColor: '#e3f2fd', color: '#1976d2' }}>
-                      <span className="material-icons">category</span>
-                    </div>
                   </div>
-                </Card.Body>
-              </Card>
-            </div>
-            <div className="col-md-4">
-              <Card className="info-card">
-                <Card.Body>
-                  <div className="d-flex justify-content-between align-items-center">
-                    <div>
-                      <h6 className="text-muted mb-0">Categorías Activas</h6>
-                      <h3 className="mt-2 mb-0">{stats.active}</h3>
-                    </div>
-                    <div className="icon-box" style={{ backgroundColor: '#e8f5e8', color: '#388e3c' }}>
-                      <span className="material-icons">check_circle</span>
-                    </div>
->>>>>>> 7814ca6a
-                  </div>
-                </Card.Body>
-              </Card>
-            </div>
-            <div className="col-md-4">
-              <Card className="info-card">
-                <Card.Body>
-                  <div className="d-flex justify-content-between align-items-center">
-                    <div>
-                      <h6 className="text-muted mb-0">Último Mes</h6>
-                      <h3 className="mt-2 mb-0">+{stats.recent}</h3>
-                    </div>
-                    <div className="icon-box" style={{ backgroundColor: '#e1f5fe', color: '#0288d1' }}>
-                      <span className="material-icons">trending_up</span>
-                    </div>
-                  </div>
-                </Card.Body>
-              </Card>
-            </div>
-          </div>
-
-          {/* View Options */}
-          <div className="view-options">
-            <div className="d-flex justify-content-between align-items-center mb-3">
-              <div>
-                <span className="text-muted">
-                  {filteredCategories.length} categorías encontradas
-                </span>
-              </div>
-              <div className="d-flex align-items-center gap-3">
-                <div className="btn-group" role="group">
-                  <Button 
-                    variant={viewMode === 'table' ? 'primary' : 'outline-primary'}
-                    size="sm"
-                    onClick={() => setViewMode('table')}
-                  >
-                    <span className="material-icons">view_list</span>
-                  </Button>
-                  <Button 
-                    variant={viewMode === 'grid' ? 'primary' : 'outline-primary'}
-                    size="sm"
-                    onClick={() => setViewMode('grid')}
-                  >
-                    <span className="material-icons">grid_view</span>
-                  </Button>
                 </div>
 
                 {/* Limpiar filtros */}
@@ -900,7 +524,6 @@
             </div>
           </div>
 
-<<<<<<< HEAD
           {/* Contenido */}
           {isLoading ? (
             <div className="text-center py-5">
@@ -1110,148 +733,11 @@
                       </div>
                     </div>
                   )}
-=======
-          {/* Vista de tabla */}
-          {viewMode === 'table' && (
-            <div className="categories-table">
-              <div className="table-header">
-                <h5 className="table-title">
-                  <span className="material-icons">category</span>
-                  Categorías de Gasto
-                </h5>
-                <Button variant="outline-secondary" size="sm">
-                  <span className="material-icons me-1">file_download</span>
-                  Exportar
-                </Button>
-              </div>
-              <div className="table-responsive">
-                <Table hover className="custom-table mb-0">
-                  <thead>
-                    <tr>
-                      <th>Nombre</th>
-                      <th>Descripción</th>
-                      <th>Comunidad</th>
-                      <th>Estado</th>
-                      <th className="text-end">Acciones</th>
-                    </tr>
-                  </thead>
-                  <tbody>
-                    {paginatedCategories.map((category) => (
-                      <tr key={category.id} className="data-row">
-                        <td>
-                          <div className="d-flex align-items-center">
-                            <div 
-                              className="category-icon me-3"
-                              style={{ 
-                                backgroundColor: category.color,
-                                width: '32px',
-                                height: '32px',
-                                borderRadius: '50%',
-                                display: 'flex',
-                                alignItems: 'center',
-                                justifyContent: 'center',
-                                color: 'white'
-                              }}
-                            >
-                              <span className="material-icons" style={{ fontSize: '18px' }}>
-                                {category.icon}
-                              </span>
-                            </div>
-                            <span className="fw-medium">{category.name}</span>
-                          </div>
-                        </td>
-                        <td>{category.description}</td>
-                        <td>{category.community}</td>
-                        <td>{getStatusBadge(category.status)}</td>
-                        <td className="text-end">
-                          <div className="d-flex gap-1 justify-content-end">
-                            <Button 
-                              variant="outline-primary" 
-                              size="sm" 
-                              className="action-button"
-                              onClick={() => handleEditCategory(category.id)}
-                            >
-                              <span className="material-icons">edit</span>
-                            </Button>
-                            <Button 
-                              variant="outline-danger" 
-                              size="sm" 
-                              className="action-button"
-                              onClick={() => handleDeleteCategory(category)}
-                            >
-                              <span className="material-icons">delete</span>
-                            </Button>
-                          </div>
-                        </td>
-                      </tr>
-                    ))}
-                  </tbody>
-                </Table>
-              </div>
+                </div>
+              ))}
             </div>
           )}
 
-          {/* Vista de tarjetas */}
-          {viewMode === 'grid' && (
-            <div className="row">
-              {paginatedCategories.map((category) => (
-                <div key={category.id} className="col-lg-6 col-xl-4 mb-3">
-                  <div className="data-card">
-                    <div className="card-body">
-                      <div className="d-flex align-items-center mb-3">
-                        <div 
-                          className="category-icon me-3"
-                          style={{ 
-                            backgroundColor: category.color,
-                            width: '48px',
-                            height: '48px',
-                            borderRadius: '50%',
-                            display: 'flex',
-                            alignItems: 'center',
-                            justifyContent: 'center',
-                            color: 'white'
-                          }}
-                        >
-                          <span className="material-icons" style={{ fontSize: '24px' }}>
-                            {category.icon}
-                          </span>
-                        </div>
-                        <div className="flex-grow-1">
-                          <h6 className="data-card-title mb-0">{category.name}</h6>
-                          <small className="text-muted">{category.community}</small>
-                        </div>
-                      </div>
-                      
-                      <p className="data-card-subtitle mb-3">{category.description}</p>
-                      
-                      <div className="d-flex justify-content-between align-items-center">
-                        {getStatusBadge(category.status)}
-                        <div className="data-card-actions">
-                          <Button 
-                            variant="outline-primary" 
-                            size="sm"
-                            onClick={() => handleEditCategory(category.id)}
-                          >
-                            <span className="material-icons">edit</span>
-                          </Button>
-                          <Button 
-                            variant="outline-danger" 
-                            size="sm"
-                            onClick={() => handleDeleteCategory(category)}
-                          >
-                            <span className="material-icons">delete</span>
-                          </Button>
-                        </div>
-                      </div>
-                    </div>
-                  </div>
->>>>>>> 7814ca6a
-                </div>
-              ))}
-            </div>
-          )}
-
-<<<<<<< HEAD
           {/* Acciones masivas */}
           {categoriasSeleccionadas.length > 0 && (
             <div className="card mt-3">
@@ -1270,53 +756,41 @@
                       Exportar seleccionadas
                     </button>
                   </div>
-                </div>
-              </div>
-=======
-          {/* Paginación */}
-          {totalPages > 1 && (
-            <div className="d-flex justify-content-between align-items-center mt-4">
-              <span className="text-muted">
-                Mostrando {startIndex + 1}-{Math.min(startIndex + itemsPerPage, filteredCategories.length)} de {filteredCategories.length} categorías
-              </span>
-              <nav>
-                <ul className="pagination">
-                  <li className={`page-item ${currentPage === 1 ? 'disabled' : ''}`}>
-                    <button 
-                      className="page-link"
-                      onClick={() => setCurrentPage(Math.max(1, currentPage - 1))}
-                      disabled={currentPage === 1}
-                    >
-                      <span className="material-icons">chevron_left</span>
-                    </button>
-                  </li>
-                  {Array.from({ length: totalPages }, (_, index) => (
-                    <li key={index + 1} className={`page-item ${currentPage === index + 1 ? 'active' : ''}`}>
-                      <button 
-                        className="page-link"
-                        onClick={() => setCurrentPage(index + 1)}
-                      >
-                        {index + 1}
-                      </button>
-                    </li>
-                  ))}
-                  <li className={`page-item ${currentPage === totalPages ? 'disabled' : ''}`}>
-                    <button 
-                      className="page-link"
-                      onClick={() => setCurrentPage(Math.min(totalPages, currentPage + 1))}
-                      disabled={currentPage === totalPages}
-                    >
-                      <span className="material-icons">chevron_right</span>
-                    </button>
-                  </li>
-                </ul>
-              </nav>
->>>>>>> 7814ca6a
+                </Card.Body>
+              </Card>
+            </div>
+          </div>
+
+          {/* View Options */}
+          <div className="view-options">
+            <div className="d-flex justify-content-between align-items-center mb-3">
+              <div>
+                <span className="text-muted">
+                  {filteredCategories.length} categorías encontradas
+                </span>
+              </div>
+              <div className="d-flex align-items-center gap-3">
+                <div className="btn-group" role="group">
+                  <Button 
+                    variant={viewMode === 'table' ? 'primary' : 'outline-primary'}
+                    size="sm"
+                    onClick={() => setViewMode('table')}
+                  >
+                    <span className="material-icons">view_list</span>
+                  </Button>
+                  <Button 
+                    variant={viewMode === 'grid' ? 'primary' : 'outline-primary'}
+                    size="sm"
+                    onClick={() => setViewMode('grid')}
+                  >
+                    <span className="material-icons">grid_view</span>
+                  </Button>
+                </div>
+              </div>
             </div>
           )}
         </div>
 
-<<<<<<< HEAD
         {/* Modal de Formulario */}
         {showModal && (
           <div className="modal fade show d-block" tabIndex={-1} style={{ backgroundColor: 'rgba(0,0,0,0.5)' }}>
@@ -1411,43 +885,6 @@
             </div>
           </div>
         )}
-=======
-        {/* Modal de eliminación */}
-        <Modal show={showDeleteModal} onHide={() => setShowDeleteModal(false)} centered>
-          <Modal.Header closeButton>
-            <Modal.Title className="text-danger">
-              <span className="material-icons me-2">delete</span>
-              Eliminar Categoría
-            </Modal.Title>
-          </Modal.Header>
-          <Modal.Body>
-            {selectedCategory && (
-              <>
-                <div className="alert alert-danger">
-                  <span className="material-icons me-2">warning</span>
-                  Esta acción no se puede deshacer. La categoría será eliminada permanentemente.
-                </div>
-                <p>¿Estás seguro de que deseas eliminar la categoría <strong>"{selectedCategory.name}"</strong>?</p>
-              </>
-            )}
-          </Modal.Body>
-          <Modal.Footer>
-            <Button 
-              variant="outline-secondary"
-              onClick={() => setShowDeleteModal(false)}
-            >
-              Cancelar
-            </Button>
-            <Button 
-              variant="danger"
-              onClick={confirmDelete}
-            >
-              <span className="material-icons me-2">delete</span>
-              Eliminar
-            </Button>
-          </Modal.Footer>
-        </Modal>
->>>>>>> 7814ca6a
       </Layout>
 
       <style jsx>{`
