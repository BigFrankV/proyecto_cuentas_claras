--- conflicted
+++ resolved
@@ -166,12 +166,6 @@
     }
   };
 
-<<<<<<< HEAD
-  // ✅ AGREGAR: Mostrar información de debug en desarrollo
-
-
-=======
->>>>>>> 43b1da33
   return (
     <ProtectedRoute>
       <Head>
@@ -180,10 +174,6 @@
 
       <Layout title='Comunidades'>
         <div className='container-fluid py-4'>
-<<<<<<< HEAD
-
-=======
->>>>>>> 43b1da33
           {/* Header */}
           <div className='d-flex justify-content-between align-items-center mb-4'>
             <div>
