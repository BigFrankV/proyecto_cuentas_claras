--- conflicted
+++ resolved
@@ -1,13 +1,8 @@
 import Head from 'next/head';
-<<<<<<< HEAD
 import Link from 'next/link';
 import React, { useEffect, useState } from 'react';
 import { useRouter } from 'next/router';
 import { useAuth, ProtectedRoute } from '@/lib/useAuth';
-=======
-import { useRouter } from 'next/router';
-import React, { useEffect, useState } from 'react';
->>>>>>> 0393e44b
 import {
   Button,
   Card,
@@ -28,11 +23,6 @@
   getMedidor,
   listLecturas,
 } from '@/lib/medidoresService';
-<<<<<<< HEAD
-=======
-import { useAuth } from '@/lib/useAuth';
-import { ProtectedRoute } from '@/lib/useAuth';
->>>>>>> 0393e44b
 import type { Medidor, Reading } from '@/types/medidores';
 
 export default function MedidorDetallePage() {
@@ -46,80 +36,6 @@
   const [consumos, setConsumos] = useState<any[]>([]);
   const [loading, setLoading] = useState<boolean>(false);
   const [form, setForm] = useState({ fecha: '', lectura: '', periodo: '' });
-  const [showConfigModal, setShowConfigModal] = useState(false);
-  const [activeTab, setActiveTab] = useState('overview');
-  const [config, setConfig] = useState({
-    alertThreshold: '',
-    maintenanceInterval: '',
-    autoReadings: false,
-    readingFrequency: 'monthly',
-    consumptionThreshold: 0,
-    autoReading: false,
-    notifications: true,
-    pressureThreshold: 0,
-    temperatureThreshold: 0,
-  });
-
-  // Historial de mantenimiento de ejemplo
-  const maintenanceHistory = [
-    {
-      id: 1,
-      date: '2024-01-15',
-      fecha: '2024-01-15',
-      type: 'preventivo',
-      tipo: 'preventivo',
-      description: 'Mantenimiento preventivo',
-      descripcion: 'Mantenimiento preventivo',
-      tecnico: 'Juan Pérez',
-      empresa: 'ServicTech',
-      repuestos: [],
-      costo: 25000,
-      estado: 'completado',
-    },
-    {
-      id: 2,
-      date: '2024-06-10',
-      fecha: '2024-06-10',
-      type: 'correctivo',
-      tipo: 'correctivo',
-      description: 'Ajuste de calibración',
-      descripcion: 'Ajuste de calibración',
-      tecnico: 'María González',
-      empresa: 'MeterCare',
-      repuestos: ['Sensor de presión'],
-      costo: 45000,
-      estado: 'completado',
-    },
-  ];
-
-  // Función para obtener el badge de estado
-  const getStatusBadge = (estado?: string) => {
-    switch (estado) {
-      case 'activo':
-        return <Badge bg='success'>Activo</Badge>;
-      case 'inactivo':
-        return <Badge bg='danger'>Inactivo</Badge>;
-      case 'mantenimiento':
-        return <Badge bg='warning'>Mantenimiento</Badge>;
-      default:
-        return <Badge bg='secondary'>Desconocido</Badge>;
-    }
-  };
-
-  // Función para guardar la configuración
-  const handleSaveConfiguration = async () => {
-    try {
-      // TODO: Implementar guardado de configuración
-      // eslint-disable-next-line no-console
-      console.log('Guardando configuración:', config);
-      setShowConfigModal(false);
-      alert('Configuración guardada exitosamente');
-    } catch (err) {
-      // eslint-disable-next-line no-console
-      console.error('Error guardando configuración:', err);
-      alert('Error al guardar la configuración');
-    }
-  };
 
   // modal/configuracion/historial (maqueteado por ahora)
   const [showConfigModal, setShowConfigModal] = useState(false);
@@ -172,12 +88,8 @@
         const lecResp = await listLecturas(Number(id), { limit: 24 });
         setLecturas(Array.isArray(lecResp) ? lecResp : (lecResp?.data ?? []));
         const consResp = await getConsumos(Number(id));
-<<<<<<< HEAD
         setConsumos(consResp.data ?? []);
         // mantenimiento permanece maqueteado (maintenanceHistory)
-=======
-        setConsumos(Array.isArray(consResp) ? consResp : (consResp?.data ?? []));
->>>>>>> 0393e44b
       } catch (err) {
         // eslint-disable-next-line no-console
         console.error('load medidor err', err);
@@ -246,17 +158,8 @@
   };
 
   const handleDelete = async () => {
-<<<<<<< HEAD
     if (!medidor) return;
     if (!confirm('Eliminar medidor? (si tiene lecturas, será desactivado)')) return;
-=======
-    if (!medidor) {
-      return;
-    }
-    if (!confirm('Eliminar medidor? (si tiene lecturas, será desactivado)')) {
-      return;
-    }
->>>>>>> 0393e44b
     setLoading(true);
     try {
       const resp = await deleteMedidor(medidor.id);
@@ -275,7 +178,6 @@
     }
   };
 
-<<<<<<< HEAD
   const handleSaveConfiguration = async () => {
     // Por ahora maqueta: cierra modal y actualiza medidor local.
     // Si luego quieres persistir, llamar al endpoint PUT /medidores/:id/config
@@ -285,14 +187,6 @@
 
   if (!id) return <div>Cargando id...</div>;
   if (loading && !medidor) return <div>Cargando...</div>;
-=======
-  if (!id) {
-    return <div>Cargando id...</div>;
-  }
-  if (loading && !medidor) {
-    return <div>Cargando...</div>;
-  }
->>>>>>> 0393e44b
 
   return (
     <ProtectedRoute>
@@ -386,7 +280,6 @@
                   </Col>
 
                   <Col lg={6}>
-<<<<<<< HEAD
                     <div className="content-section">
                       <div className="content-section-header">
                         <h5 className="mb-0"><span className="material-icons me-2">info</span>Información del Medidor</h5>
@@ -397,46 +290,6 @@
                         <div className="info-item"><span className="info-label">Número de Serie</span><span className="info-value">{medidor?.numero_serie}</span></div>
                         <div className="info-item"><span className="info-label">Marca y Modelo</span><span className="info-value">{medidor?.marca} {medidor?.modelo}</span></div>
                         <div className="info-item"><span className="info-label">Tipo</span><span className="info-value">{medidor?.tipo}</span></div>
-=======
-                    <div className='info-card'>
-                      <h5 className='info-card-title'>
-                        <span className='material-icons'>info</span>
-                        Información del Medidor
-                      </h5>
-                      <div className='info-item'>
-                        <span className='info-label'>Código</span>
-                        <span className='info-value'>
-                          {medidor?.medidor_codigo}
-                        </span>
-                      </div>
-                      <div className='info-item'>
-                        <span className='info-label'>Número de Serie</span>
-                        <span className='info-value'>
-                          {medidor?.numero_serie}
-                        </span>
-                      </div>
-                      <div className='info-item'>
-                        <span className='info-label'>Marca y Modelo</span>
-                        <span className='info-value'>
-                          {medidor?.marca} {medidor?.modelo}
-                        </span>
-                      </div>
-                      <div className='info-item'>
-                        <span className='info-label'>Tipo de Medidor</span>
-                        <span className='info-value'>
-                          {medidor?.tipo === 'electrico'
-                            ? 'Eléctrico'
-                            : medidor?.tipo === 'agua'
-                              ? 'Agua'
-                              : 'Gas'}
-                        </span>
-                      </div>
-                      <div className='info-item'>
-                        <span className='info-label'>Estado</span>
-                        <span className='info-value'>
-                          {getStatusBadge(medidor?.estado)}
-                        </span>
->>>>>>> 0393e44b
                       </div>
                     </div>
                   </Col>
@@ -446,47 +299,11 @@
                       <div className="content-section-header">
                         <h5 className="mb-0"><span className="material-icons me-2">location_on</span>Ubicación</h5>
                       </div>
-<<<<<<< HEAD
                       <div className="content-section-body">
                         <div className="info-item"><span className="info-label">Comunidad</span><span className="info-value">{medidor?.comunidad_nombre}</span></div>
                         <div className="info-item"><span className="info-label">Edificio</span><span className="info-value">{medidor?.edificio}</span></div>
                         <div className="info-item"><span className="info-label">Unidad</span><span className="info-value">{medidor?.unidad}</span></div>
                         <div className="info-item"><span className="info-label">Posición</span><span className="info-value">{medidor?.posicion}</span></div>
-=======
-                      <div className='info-item'>
-                        <span className='info-label'>Edificio</span>
-                        <span className='info-value'>{medidor?.edificio}</span>
-                      </div>
-                      <div className='info-item'>
-                        <span className='info-label'>Unidad</span>
-                        <span className='info-value'>
-                          {medidor?.unidad} - Piso {medidor?.piso}
-                        </span>
-                      </div>
-                      <div className='info-item'>
-                        <span className='info-label'>Posición</span>
-                        <span className='info-value'>{medidor?.posicion}</span>
-                      </div>
-                      <div className='info-item'>
-                        <span className='info-label'>Fecha de Instalación</span>
-                        <span className='info-value'>
-                          {new Date(
-                            medidor?.fecha_instalacion,
-                          ).toLocaleDateString()}
-                        </span>
-                      </div>
-                      <div className='info-item'>
-                        <span className='info-label'>Técnico Instalador</span>
-                        <span className='info-value'>
-                          {medidor?.tecnico_instalador}
-                        </span>
-                      </div>
-                      <div className='info-item'>
-                        <span className='info-label'>Empresa Instaladora</span>
-                        <span className='info-value'>
-                          {medidor?.empresa_instaladora}
-                        </span>
->>>>>>> 0393e44b
                       </div>
                     </div>
                   </Col>
@@ -519,54 +336,6 @@
                       </tbody>
                     </Table>
                   </div>
-<<<<<<< HEAD
-=======
-                  <Table hover className='mb-0'>
-                    <thead>
-                      <tr>
-                        <th>Fecha</th>
-                        <th>Periodo</th>
-                        <th>Lectura</th>
-                        <th>Estado</th>
-                      </tr>
-                    </thead>
-                    <tbody>
-                      {lecturas.map(reading => (
-                        <tr key={reading.id}>
-                          <td>
-                            {new Date(reading.fecha).toLocaleDateString()}
-                          </td>
-                          <td>{reading.periodo}</td>
-                          <td className='fw-medium'>
-                            {reading.lectura.toLocaleString()}
-                          </td>
-                          <td>
-                            <span
-                              className={`badge ${
-                                reading.status === 'valida'
-                                  ? 'bg-success'
-                                  : reading.status === 'estimada'
-                                    ? 'bg-warning'
-                                    : 'bg-danger'
-                              }`}
-                            >
-                              {reading.status === 'valida'
-                                ? 'Válida'
-                                : reading.status === 'estimada'
-                                  ? 'Estimada'
-                                  : 'Error'}
-                            </span>
-                          </td>
-                        </tr>
-                      ))}
-                      {lecturas.length === 0 && (
-                        <tr>
-                          <td colSpan={4}>Sin lecturas</td>
-                        </tr>
-                      )}
-                    </tbody>
-                  </Table>
->>>>>>> 0393e44b
                 </div>
               )}
 
@@ -589,7 +358,6 @@
                         <Table className="mb-0">
                           <thead><tr><th>Fecha</th><th>Tipo</th><th>Técnico</th><th>Descripción</th><th>Costo</th><th>Estado</th></tr></thead>
                           <tbody>
-<<<<<<< HEAD
                             {maintenanceHistory.map(rec => (
                               <tr key={rec.id}>
                                 <td>{new Date(rec.fecha).toLocaleDateString()}</td>
@@ -598,61 +366,6 @@
                                 <td>{rec.descripcion}</td>
                                 <td>${rec.costo.toLocaleString()}</td>
                                 <td><span className={`badge ${rec.estado === 'completado' ? 'bg-success' : 'bg-warning'}`}>{rec.estado === 'completado' ? 'Completado' : 'Pendiente'}</span></td>
-=======
-                            {maintenanceHistory.map(record => (
-                              <tr key={record.id}>
-                                <td>
-                                  {new Date(record.fecha).toLocaleDateString()}
-                                </td>
-                                <td>
-                                  <span
-                                    className={`badge ${
-                                      record.tipo === 'preventivo'
-                                        ? 'bg-success'
-                                        : record.tipo === 'correctivo'
-                                          ? 'bg-warning'
-                                          : 'bg-info'
-                                    }`}
-                                  >
-                                    {record.tipo === 'preventivo'
-                                      ? 'Preventivo'
-                                      : record.tipo === 'correctivo'
-                                        ? 'Correctivo'
-                                        : 'Calibración'}
-                                  </span>
-                                </td>
-                                <td>
-                                  <div>{record.tecnico}</div>
-                                  <small className='text-muted'>
-                                    {record.empresa}
-                                  </small>
-                                </td>
-                                <td>
-                                  <div>{record.descripcion}</div>
-                                  {record.repuestos &&
-                                    record.repuestos.length > 0 && (
-                                      <small className='text-muted'>
-                                        Repuestos: {record.repuestos.join(', ')}
-                                      </small>
-                                    )}
-                                </td>
-                                <td className='fw-medium'>
-                                  ${record.costo.toLocaleString()}
-                                </td>
-                                <td>
-                                  <span
-                                    className={`badge ${
-                                      record.estado === 'completado'
-                                        ? 'bg-success'
-                                        : 'bg-warning'
-                                    }`}
-                                  >
-                                    {record.estado === 'completado'
-                                      ? 'Completado'
-                                      : 'Pendiente'}
-                                  </span>
-                                </td>
->>>>>>> 0393e44b
                               </tr>
                             ))}
                           </tbody>
@@ -664,7 +377,6 @@
               )}
 
               {activeTab === 'specifications' && (
-<<<<<<< HEAD
                 <div className="content-section">
                   <div className="content-section-header"><h5 className="mb-0"><span className="material-icons me-2">engineering</span>Especificaciones Técnicas</h5></div>
                   <div className="content-section-body">
@@ -673,86 +385,6 @@
                     <div className="info-item"><span className="info-label">Comunicación</span><span className="info-value">{medidor?.tipo_comunicacion}</span></div>
                   </div>
                 </div>
-=======
-                <Row className='g-4'>
-                  <Col lg={6}>
-                    <div className='info-card'>
-                      <h5 className='info-card-title'>
-                        <span className='material-icons'>engineering</span>
-                        Especificaciones Técnicas
-                      </h5>
-                      <div className='info-item'>
-                        <span className='info-label'>Capacidad</span>
-                        <span className='info-value'>{medidor?.capacidad}</span>
-                      </div>
-                      <div className='info-item'>
-                        <span className='info-label'>Precisión</span>
-                        <span className='info-value'>{medidor?.precision}</span>
-                      </div>
-                      <div className='info-item'>
-                        <span className='info-label'>Certificación</span>
-                        <span className='info-value'>
-                          {medidor?.certificacion}
-                        </span>
-                      </div>
-                      <div className='info-item'>
-                        <span className='info-label'>
-                          Temperatura Operación
-                        </span>
-                        <span className='info-value'>
-                          {medidor?.temperatura_operacion}
-                        </span>
-                      </div>
-                      <div className='info-item'>
-                        <span className='info-label'>Comunicación</span>
-                        <span className='info-value'>
-                          {medidor?.tipo_comunicacion}
-                        </span>
-                      </div>
-                    </div>
-                  </Col>
-                  <Col lg={6}>
-                    <div className='info-card'>
-                      <h5 className='info-card-title'>
-                        <span className='material-icons'>verified</span>
-                        Certificación y Garantía
-                      </h5>
-                      <div className='info-item'>
-                        <span className='info-label'>
-                          Certificado de Instalación
-                        </span>
-                        <span className='info-value'>
-                          {medidor?.certificado_instalacion}
-                        </span>
-                      </div>
-                      <div className='info-item'>
-                        <span className='info-label'>Garantía hasta</span>
-                        <span className='info-value'>
-                          {new Date(
-                            medidor?.garantia_hasta,
-                          ).toLocaleDateString()}
-                        </span>
-                      </div>
-                      <div className='info-item'>
-                        <span className='info-label'>Fecha de Creación</span>
-                        <span className='info-value'>
-                          {new Date(
-                            medidor?.fecha_creacion,
-                          ).toLocaleDateString()}
-                        </span>
-                      </div>
-                      <div className='info-item'>
-                        <span className='info-label'>Última Actualización</span>
-                        <span className='info-value'>
-                          {new Date(
-                            medidor?.ultima_actualizacion,
-                          ).toLocaleDateString()}
-                        </span>
-                      </div>
-                    </div>
-                  </Col>
-                </Row>
->>>>>>> 0393e44b
               )}
             </div>
           </div>
