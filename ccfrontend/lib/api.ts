import axios, { AxiosInstance, AxiosResponse, AxiosError } from 'axios';

// Configuración base de la API
const API_BASE_URL = process.env.NEXT_PUBLIC_API_URL || 'http://localhost:3000/api';
// Crear instancia de axios
<<<<<<< HEAD
export const api: AxiosInstance = axios.create({
  baseURL: API_BASE_URL,
  timeout: 10000,
=======
const apiClient = axios.create({
  baseURL: API_FULL_URL,
  timeout: 30000, // Aumentado a 30 segundos para operaciones de sincronización
>>>>>>> 7814ca6a
  headers: {
    'Content-Type': 'application/json',
  },
});

// Interceptor para requests - agregar token de autenticación
api.interceptors.request.use(
  (config) => {
    // Obtener token del localStorage
    if (typeof window !== 'undefined') {
      const token = localStorage.getItem('auth_token');
      if (token) {
        config.headers.Authorization = `Bearer ${token}`;
      }
    }
    return config;
  },
  (error) => {
    return Promise.reject(error);
  }
);

// Interceptor para responses - manejar errores globalmente
api.interceptors.response.use(
  (response: AxiosResponse) => {
    return response;
  },
  (error: AxiosError) => {
    // Manejar errores de autenticación
    if (error.response?.status === 401) {
      // Token expirado o inválido
      if (typeof window !== 'undefined') {
        localStorage.removeItem('auth_token');
        localStorage.removeItem('user_data');
        window.location.href = '/login';
      }
    }

    // Manejar otros errores
    const errorMessage = getErrorMessage(error);
    
    // Log del error para debugging
    console.error('API Error:', {
      status: error.response?.status,
      message: errorMessage,
      url: error.config?.url,
      method: error.config?.method
    });

    return Promise.reject(error);
  }
);

// Función para extraer mensajes de error
function getErrorMessage(error: AxiosError): string {
  if (error.response?.data) {
    const data = error.response.data as any;
    
    // Diferentes formatos de error que puede devolver el backend
    if (data.error) return data.error;
    if (data.message) return data.message;
    if (data.msg) return data.msg;
    
    // Si es un array de errores de validación
    if (Array.isArray(data.errors)) {
      return data.errors.map((err: any) => err.msg || err.message).join(', ');
    }
  }
  
  // Mensajes por defecto según el código de estado
  switch (error.response?.status) {
    case 400:
      return 'Solicitud inválida';
    case 401:
      return 'No autorizado';
    case 403:
      return 'Acceso denegado';
    case 404:
      return 'Recurso no encontrado';
    case 422:
      return 'Datos de entrada inválidos';
    case 500:
      return 'Error interno del servidor';
    default:
      return error.message || 'Error de conexión';
  }
}

// Funciones de utilidad para diferentes tipos de requests
export const apiUtils = {
  // GET request
  get: <T = any>(url: string, config?: any): Promise<AxiosResponse<T>> => {
    return api.get<T>(url, config);
  },

  // POST request
  post: <T = any>(url: string, data?: any, config?: any): Promise<AxiosResponse<T>> => {
    return api.post<T>(url, data, config);
  },

  // PUT request
  put: <T = any>(url: string, data?: any, config?: any): Promise<AxiosResponse<T>> => {
    return api.put<T>(url, data, config);
  },

  // DELETE request
  delete: <T = any>(url: string, config?: any): Promise<AxiosResponse<T>> => {
    return api.delete<T>(url, config);
  },

  // PATCH request
  patch: <T = any>(url: string, data?: any, config?: any): Promise<AxiosResponse<T>> => {
    return api.patch<T>(url, data, config);
  }
};

// Export por defecto
export default api;<|MERGE_RESOLUTION|>--- conflicted
+++ resolved
@@ -1,17 +1,13 @@
 import axios, { AxiosInstance, AxiosResponse, AxiosError } from 'axios';
 
-// Configuración base de la API
-const API_BASE_URL = process.env.NEXT_PUBLIC_API_URL || 'http://localhost:3000/api';
+// Configuración base de la API - usa la variable de entorno
+const API_BASE_URL = process.env.NEXT_PUBLIC_API_URL || 'http://localhost:3000';
+const API_FULL_URL = `${API_BASE_URL}`;
+
 // Crear instancia de axios
-<<<<<<< HEAD
 export const api: AxiosInstance = axios.create({
   baseURL: API_BASE_URL,
-  timeout: 10000,
-=======
-const apiClient = axios.create({
-  baseURL: API_FULL_URL,
   timeout: 30000, // Aumentado a 30 segundos para operaciones de sincronización
->>>>>>> 7814ca6a
   headers: {
     'Content-Type': 'application/json',
   },
