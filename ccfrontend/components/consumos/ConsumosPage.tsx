--- conflicted
+++ resolved
@@ -1,12 +1,7 @@
 import { Chart, registerables } from 'chart.js';
-<<<<<<< HEAD
 import React, { useEffect, useRef, useState } from 'react';
 import { useRouter } from 'next/router'; // <-- agregado
-=======
 import Link from 'next/link';
-import React, { useCallback, useEffect, useRef, useState } from 'react';
->>>>>>> 0393e44b
-
 import Sidebar from '@/components/layout/Sidebar';
 import { useAuth } from '@/lib/useAuth'; // <-- agregado para obtener usuario
 import {
@@ -83,7 +78,6 @@
     'month' | 'quarter' | 'year'
   >('month');
 
-<<<<<<< HEAD
   // Nuevo estado para lista de medidores
   const [medidores, setMedidores] = useState<any[]>([]);
   const [loadingMedidores, setLoadingMedidores] = useState(false);
@@ -122,81 +116,6 @@
     loadMedidores();
     return () => { mounted = false; };
   }, [user]);
-=======
-  // Función para mapear mes YYYY-MM a abreviatura
-  const mapMesToLabel = (mes: string) => {
-    const parts = mes.split('-');
-    if (parts.length !== 2) {
-      return mes;
-    }
-    const year = parts[0];
-    const monthStr = parts[1];
-    if (!monthStr) {
-      return mes;
-    }
-    const month = parseInt(monthStr, 10);
-    const months = [
-      'Ene',
-      'Feb',
-      'Mar',
-      'Abr',
-      'May',
-      'Jun',
-      'Jul',
-      'Ago',
-      'Sep',
-      'Oct',
-      'Nov',
-      'Dic',
-    ];
-    return `${months[month - 1] || 'Des'} ${year}`;
-  };
-
-  // Función para mapear día de semana numérico a nombre
-  const mapDiaSemana = (dia: number) => {
-    const dias = ['Dom', 'Lun', 'Mar', 'Mié', 'Jue', 'Vie', 'Sáb'];
-    return dias[dia - 1] || 'Desconocido';
-  };
-
-  // Fetch data from API
-  const fetchData = useCallback(async () => {
-    setLoading(true);
-    try {
-      const baseUrl = 'http://localhost:3000/consumos';
-      const params = `medidor_id=${medidorId}&periodo_inicio=${periodoInicio}&periodo_fin=${periodoFin}`;
-      const [
-        mensualRes,
-        trimestralRes,
-        semanalRes,
-        estadisticasRes,
-        detalleRes,
-      ] = await Promise.all([
-        fetch(`${baseUrl}/mensual?${params}`),
-        fetch(`${baseUrl}/trimestral?${params}`),
-        fetch(`${baseUrl}/semanal?medidor_id=${medidorId}`),
-        fetch(`${baseUrl}/estadisticas?${params}`),
-        fetch(`${baseUrl}/detalle?${params}`),
-      ]);
-
-      const mensual: MensualItem[] = await mensualRes.json();
-      const trimestral: TrimestralItem[] = await trimestralRes.json();
-      const semanal: SemanalItem[] = await semanalRes.json();
-      const stats: Estadisticas = await estadisticasRes.json();
-      const detalle: DetalleItem[] = await detalleRes.json();
-
-      setMensualData(mensual);
-      setTrimestralData(trimestral);
-      setSemanalData(semanal);
-      setEstadisticas(stats);
-      setDetalleData(detalle);
-    } catch (error) {
-      // eslint-disable-next-line no-console
-      console.error('Error fetching data:', error);
-    } finally {
-      setLoading(false);
-    }
-  }, [medidorId, periodoInicio, periodoFin]);
->>>>>>> 0393e44b
 
   // Fetch data from API (dinámico, usa NEXT_PUBLIC_API_BASE_URL o /api)
   useEffect(() => {
@@ -491,7 +410,7 @@
     }
     const year = parts[0];
     const monthStr = parts[1];
-    if (!monthStr) {return mes;}
+    if (!monthStr) { return mes; }
     const month = parseInt(monthStr, 10);
     const months = [
       'Ene', 'Feb', 'Mar', 'Abr', 'May', 'Jun',
@@ -538,16 +457,7 @@
                     Volver a Medidores
                   </Link>
                   <div>
-<<<<<<< HEAD
                     <small className="text-muted">Medidor seleccionado: <strong>{medidores.find(m => m.id === medidorId)?.codigo || `Medidor ${String(medidorId).padStart(3, '0')}`}</strong></small>
-=======
-                    <small className='text-muted'>
-                      Medidor seleccionado:{' '}
-                      <strong>
-                        Medidor {String(medidorId).padStart(3, '0')}
-                      </strong>
-                    </small>
->>>>>>> 0393e44b
                   </div>
                 </div>
               </div>
@@ -600,7 +510,6 @@
           </div>
         </header>
 
-<<<<<<< HEAD
         <main className="container-fluid p-4">
           {error && (
             <div className="alert alert-danger" role="alert">
@@ -622,27 +531,6 @@
                         <option key={m.id} value={m.id}>{m.medidor_codigo || m.codigo || `Medidor ${m.id}`}</option>
                       ))
                     )}
-=======
-        <main className='container-fluid p-4'>
-          <div className='row'>
-            <div className='col-12 col-lg-3'>
-              <div className='filter-panel'>
-                <h5 className='mb-3'>
-                  <span className='material-icons me-2'>filter_list</span>
-                  Filtros
-                </h5>
-                <div className='mb-3'>
-                  <label className='form-label'>Medidor</label>
-                  <select
-                    id='meterSelect'
-                    className='form-select'
-                    value={medidorId}
-                    onChange={e => setMedidorId(parseInt(e.target.value, 10))}
-                  >
-                    <option value={1}>Medidor 001</option>
-                    <option value={2}>Medidor 002</option>
-                    <option value={3}>Medidor 003</option>
->>>>>>> 0393e44b
                   </select>
                 </div>
                 <div className='mb-3'>
