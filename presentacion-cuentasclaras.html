<!doctype html>
<html lang="es">

<head>
  <meta charset="utf-8" />
  <meta name="viewport" content="width=device-width, initial-scale=1" />
  <title>CUENTAS CLARAS · Portafolio de Título</title>

  <link
    href="https://fonts.googleapis.com/css2?family=Inter:wght@300;400;600;700&family=Poppins:wght@500;600;700;800&display=swap"
    rel="stylesheet">
  <link href="https://fonts.googleapis.com/icon?family=Material+Icons" rel="stylesheet">

  <style>
    /* --- VARIABLES DE DISEÑO --- */
    :root {
      --primary: #004AAD;
      /* Azul Corporativo */
      --primary-dark: #003380;
      /* Azul Oscuro */
      --accent: #3673D8;
      /* Azul Brillante */
      --text-main: #0A2540;
      /* Texto Principal */
      --text-light: #52606D;
      /* Texto Secundario */
      --bg-slide: #F8FAFC;
      /* Fondo */
      --card-shadow: 0 20px 40px -10px rgba(0, 74, 173, 0.15);
    }

    * {
      box-sizing: border-box;
    }

    body {
      margin: 0;
      padding: 0;
      height: 100vh;
      font-family: 'Inter', sans-serif;
      background: linear-gradient(135deg, #f5f7fa 0%, #c3cfe2 100%);
      color: var(--text-main);
      overflow: hidden;
    }

    #presentation {
      position: relative;
      width: 100%;
      height: 100%;
    }

    /* --- DIAPOSITIVAS --- */
    .slide {
      position: absolute;
      top: 0;
      left: 0;
      width: 100%;
      height: 100%;
      padding: 20px 60px;
      display: flex;
      flex-direction: column;
      justify-content: center;
      opacity: 0;
      z-index: 0;
      pointer-events: none;
      transition: opacity 0.4s ease;
      background: white;
      background-image: url("data:image/svg+xml,%3Csvg width='20' height='20' viewBox='0 0 20 20' xmlns='http://www.w3.org/2000/svg'%3E%3Cpath d='M0 0 L20 20 M20 0 L0 20' stroke='%23e2e8f0' stroke-width='0.5' opacity='0.1'/%3E%3C/svg%3E");
      overflow-y: auto;
    }

    .slide.active {
      opacity: 1;
      z-index: 10;
      pointer-events: all;
    }

    /* --- TIPOGRAFÍA --- */
    h1,
    h2,
    h3 {
      font-family: 'Poppins', sans-serif;
      color: var(--primary);
      margin: 0;
    }

    h2 {
      font-size: 32px;
      margin-bottom: 20px;
      padding-bottom: 8px;
      border-bottom: 3px solid var(--accent);
      display: inline-block;
    }

    p {
      font-size: 16px;
      line-height: 1.6;
      color: var(--text-light);
      max-width: 1100px;
      margin-bottom: 15px;
    }

    .small {
      font-size: 14px;
    }

    strong {
      color: var(--text-main);
      font-weight: 700;
    }

    /* --- PORTADA --- */
    #slide-0 {
      background: linear-gradient(135deg, var(--primary) 0%, var(--primary-dark) 100%);
      color: white;
      text-align: center;
      align-items: center;
    }

    #slide-0 h1 {
      color: white;
      font-size: 56px;
      margin-bottom: 10px;
      letter-spacing: -1px;
    }

    #slide-0 p {
      color: rgba(255, 255, 255, 0.9);
      font-size: 22px;
      font-weight: 300;
    }

    #slide-0 h2 {
      border: none;
      color: white;
      font-size: 18px;
      opacity: 0.8;
      text-transform: uppercase;
      letter-spacing: 2px;
    }

    #slide-final {
      background: linear-gradient(135deg, var(--primary) 0%, var(--primary-dark) 100%);
      color: white;
      text-align: center;
      align-items: center;
    }

    #slide-final h1 {
      color: white;
      font-size: 56px;
      margin-bottom: 10px;
      letter-spacing: -1px;
    }

    #slide-final p {
      color: rgba(255, 255, 255, 0.9);
      font-size: 22px;
      font-weight: 300;
    }

    #slide-final h2 {
      border: none;
      color: white;
      font-size: 18px;
      opacity: 0.8;
      text-transform: uppercase;
      letter-spacing: 2px;
    }

    .mermaid-container {
      background: #fff;
      border: 1px solid #e2e8f0;
      border-radius: 12px;
      padding: 10px;
      width: 100%;
      height: 65vh;
      display: flex;
      justify-content: center;
      align-items: flex-start;
      margin-top: 10px;
      box-shadow: inset 0 0 20px rgba(0, 0, 0, 0.03);
      overflow: auto;
      position: relative;
    }

    .mermaid {
      width: 100%;
      display: flex;
      justify-content: center;
    }

    /* --- BOTONES Y UTILIDADES --- */
    .zoom-btn {
      position: absolute;
      top: 15px;
      right: 15px;
      background: var(--primary);
      color: white;
      border: none;
      padding: 8px 14px;
      border-radius: 6px;
      cursor: pointer;
      font-size: 13px;
      font-weight: 600;
      display: flex;
      align-items: center;
      gap: 6px;
      box-shadow: 0 4px 10px rgba(0, 0, 0, 0.15);
      z-index: 5;
      transition: transform 0.2s, background 0.2s;
    }

    .zoom-btn:hover {
      transform: scale(1.05);
      background: var(--accent);
    }

    .btn {
      transition: all 0.3s ease;
    }

    .btn:hover {
      background: var(--primary-dark);
      transform: translateY(-2px);
      box-shadow: 0 6px 20px rgba(0, 0, 0, 0.3);
    }

    .insight-box {
      background: #f0f9ff;
      border-left: 5px solid var(--accent);
      padding: 12px 20px;
      margin-bottom: 15px;
      border-radius: 6px;
      font-size: 15px;
      color: var(--text-main);
      display: flex;
      align-items: center;
      gap: 15px;
      box-shadow: 0 2px 5px rgba(0, 0, 0, 0.05);
    }

    .insight-icon {
      font-size: 24px;
    }

    /* --- MODAL PANTALLA COMPLETA --- */
    #fullscreen-modal {
      position: fixed;
      top: 0;
      left: 0;
      width: 100%;
      height: 100%;
      background: rgba(248, 250, 252, 0.98);
      z-index: 9999;
      display: none;
      flex-direction: column;
      align-items: center;
      justify-content: center;
      overflow: hidden;
    }

    #fullscreen-viewport {
      width: 100vw;
      height: 100vh;
      overflow: hidden;
      display: flex;
      justify-content: center;
      align-items: center;
      cursor: grab;
    }

    #fullscreen-viewport:active {
      cursor: grabbing;
    }

    #fullscreen-content {
      transform-origin: center center;
      transition: transform 0.1s ease-out;
      display: flex;
      justify-content: center;
      align-items: center;
      min-width: 50vw;
      min-height: 50vh;
    }

    #fullscreen-content svg {
      max-width: none !important;
      height: auto;
    }

    #fullscreen-controls {
      position: absolute;
      bottom: 40px;
      left: 50%;
      transform: translateX(-50%);
      display: flex;
      gap: 15px;
      background: white;
      padding: 12px 25px;
      border-radius: 50px;
      box-shadow: 0 10px 30px rgba(0, 0, 0, 0.15);
      z-index: 10000;
      border: 1px solid #eee;
    }

    .control-btn {
      width: 45px;
      height: 45px;
      border-radius: 50%;
      border: none;
      background: #f1f5f9;
      color: var(--text-main);
      font-size: 22px;
      font-weight: bold;
      cursor: pointer;
      display: flex;
      align-items: center;
      justify-content: center;
      transition: background 0.2s;
    }

    .control-btn:hover {
      background: var(--accent);
      color: white;
    }

    #close-modal {
      position: absolute;
      top: 30px;
      right: 40px;
      background: #ef4444;
      color: white;
      border: none;
      padding: 12px 24px;
      border-radius: 50px;
      cursor: pointer;
      font-weight: 600;
      font-size: 16px;
      box-shadow: 0 5px 15px rgba(239, 68, 68, 0.3);
      z-index: 10001;
      transition: transform 0.2s;
    }

    #close-modal:hover {
      transform: scale(1.05);
    }

    /* --- GRID Y TARJETAS --- */
    .grid {
      display: flex;
      gap: 25px;
      width: 100%;
      margin-top: 20px;
    }

    .col {
      flex: 1;
    }

    .col-2 {
      flex: 1.5;
    }

    .team-container {
      display: flex;
      gap: 25px;
      margin-top: 20px;
      width: 100%;
    }

    .team-card {
      background: white;
      border: 1px solid #e2e8f0;
      padding: 25px;
      border-radius: 16px;
      flex: 1;
      text-align: center;
      box-shadow: var(--card-shadow);
      transition: transform 0.3s;
    }

    .team-card:hover {
      transform: translateY(-5px);
      border-color: var(--accent);
    }

    .avatar {
      width: 90px;
      height: 90px;
      border-radius: 50%;
      margin-bottom: 15px;
      border: 3px solid #e0f2fe;
    }

    .dark-box {
      background: #1e293b;
      color: white;
      padding: 25px;
      border-radius: 12px;
      font-size: 15px;
      height: 100%;
      box-shadow: var(--card-shadow);
      display: flex;
      flex-direction: column;
    }

    .dark-box strong {
      color: #60a5fa;
      font-size: 18px;
      display: block;
      margin-bottom: 10px;
    }

    .dark-box ul {
      padding-left: 20px;
      margin: 0;
    }

    .dark-box li {
      margin-bottom: 8px;
    }

    /* --- CONTROLES DE NAVEGACIÓN --- */
    .controls {
      position: fixed;
      bottom: 30px;
      right: 40px;
      display: flex;
      gap: 15px;
      z-index: 1000;
    }

    .nav-btn {
      width: 55px;
      height: 55px;
      border-radius: 50%;
      border: none;
      background: white;
      color: var(--primary);
      font-size: 24px;
      cursor: pointer;
      box-shadow: 0 8px 20px rgba(0, 0, 0, 0.1);
      display: flex;
      align-items: center;
      justify-content: center;
      transition: transform 0.2s, background 0.2s;
    }

    .nav-btn:hover {
      transform: scale(1.1);
      background: var(--primary);
      color: white;
    }

    .slide-indicator {
      position: fixed;
      bottom: 40px;
      left: 40px;
      font-family: 'Poppins';
      font-weight: 700;
      color: var(--text-light);
      font-size: 16px;
      z-index: 1000;
    }

    .tech-icons {
      display: flex;
      gap: 30px;
      justify-content: center;
      margin-top: 50px;
    }

    .tech-icon {
      width: 100px;
      height: 100px;
      background: white;
      border-radius: 20px;
      padding: 20px;
      box-shadow: var(--card-shadow);
      display: flex;
      align-items: center;
      justify-content: center;
      transition: transform 0.3s;
    }

    .tech-icon:hover {
      transform: translateY(-10px);
    }

    .tech-icon:hover {
      transform: translateY(-10px);
    }

    .text-light {
      color: #fff
    }
  </style>
</head>

<body>

  <div id="fullscreen-modal">
    <button id="close-modal" onclick="closeFullscreen()">✖ CERRAR</button>

    <div id="fullscreen-viewport" onmousedown="startDrag(event)" onmousemove="drag(event)" onmouseup="endDrag()"
      onwheel="handleWheel(event)">
      <div id="fullscreen-content"></div>
    </div>

    <div id="fullscreen-controls">
      <button class="control-btn" onclick="zoom(-0.2)" title="Reducir">－</button>
      <button class="control-btn" onclick="resetZoom()" title="Restaurar">⟲</button>
      <button class="control-btn" onclick="zoom(0.2)" title="Aumentar">＋</button>
    </div>
  </div>

  <div id="presentation">
    <section class="slide active" id="slide-0">
      <img src="https://upload.wikimedia.org/wikipedia/commons/thumb/a/aa/Logo_DuocUC.svg/2560px-Logo_DuocUC.svg.png"
        style="height: 80px; margin-bottom: 40px; filter: brightness(0) invert(1);" alt="Logo Duoc">
      <h1>CUENTAS CLARAS</h1>
      <h2>PORTAFOLIO DE TÍTULO</h2>
      <p>Gestión de cobros, conciliaciones y administración para comunidades.</p>
      <p style="font-size: 20px; font-weight: 600; margin-top: 30px;">Integrantes: Patricio Quintanilla, Frank Vogt,
        Matías Román</p>
      <p style="font-size: 18px; opacity: 0.8; margin-top: 20px;">Diciembre 2025</p>
    </section>
    <section class="slide">
      <h2>👥 Integrantes del Proyecto</h2>
      <div class="team-container">
        <div class="team-card">
          <img src="https://ui-avatars.com/api/?name=Patricio+Quintanilla&background=004AAD&color=fff&size=128"
            class="avatar" style="width: 120px; height: 120px;">
          <h3 style="font-size: 24px;">Patricio Quintanilla</h3>
          <p style="font-size: 18px; line-height: 1.4;"><strong>Full stack developer</strong><br>Responsable del
            desarrollo de la interfaz, experiencia del usuario, diseño visual, integración de componentes, lógica de
            interacción y optimización general del frontend utilizando Next.js y React.</p>
        </div>
        <div class="team-card">
          <img src="https://ui-avatars.com/api/?name=Frank+Vogt&background=004AAD&color=fff&size=128" class="avatar"
            style="width: 120px; height: 120px;">
          <h3 style="font-size: 24px;">Frank Vogt</h3>
          <p style="font-size: 18px; line-height: 1.4;"><strong>Full stack developer</strong><br>Encargado de la
            arquitectura del sistema, APIs, seguridad, autenticación, lógica de negocio, integración con bases de datos
            y desarrollo de servicios utilizando Node.js, Express y autenticación 2FA.</p>
        </div>
        <div class="team-card">
          <img src="https://ui-avatars.com/api/?name=Mat%C3%ADas+Rom%C3%A1n&background=004AAD&color=fff&size=128"
            class="avatar" style="width: 120px; height: 120px;">
          <h3 style="font-size: 24px;">Matías Román</h3>
          <p style="font-size: 18px; line-height: 1.4;"><strong>Documentación y QA</strong><br>Responsable de la
            documentación formal del proyecto, manuales y diagramación. Encargado del control de calidad mediante
            pruebas funcionales, validación de requerimientos y aseguramiento de estándares técnicos.</p>
        </div>
      </div>
    </section>

<div class="slide">
  <h2 style="font-size: 42px; margin-bottom: 30px;">Descripción del Proyecto</h2>

  <div style="display: flex; gap: 40px; align-items: stretch; height: 75%;">

    <div style="display: flex; flex-direction: column; gap: 40px; flex: 3; max-width: 60%;">

      <div class="col" style="background: #fff1f2; border: 2px solid #fecdd3; padding: 30px; border-radius: 20px; box-shadow: 0 10px 30px rgba(225, 29, 72, 0.1); flex: 1; display: flex; flex-direction: column; justify-content: space-between;">
        
        <div>
          <div style="display: flex; align-items: center; gap: 15px; margin-bottom: 20px;">
            <strong style="font-size: 32px; color: #be123c;">⚠️ El Problema</strong>
          </div>
          
          <ul style="list-style: none; padding: 0; margin: 0; font-size: 24px; line-height: 1.4; color: #881337;">
            <li style="margin-bottom: 15px; display: flex; align-items: flex-start; gap: 12px;">
              <i class="material-icons" style="font-size: 28px; margin-top: 3px;">error_outline</i>
              <span>Gestión manual propensa a errores humanos.</span>
            </li>
            <li style="margin-bottom: 15px; display: flex; align-items: flex-start; gap: 12px;">
              <i class="material-icons" style="font-size: 28px; margin-top: 3px;">link_off</i>
              <span>Herramientas desconectadas (Excel, WhatsApp).</span>
            </li>
            <li style="display: flex; align-items: flex-start; gap: 12px;">
              <i class="material-icons" style="font-size: 28px; margin-top: 3px;">sentiment_dissatisfied</i>
              <span>Desconfianza de los residentes.</span>
            </li>
          </ul>
        </div>

      </div>

      <div class="col" style="background: var(--primary, #1e3a8a); color: white; padding: 30px; border-radius: 20px; box-shadow: 0 15px 40px rgba(0, 74, 173, 0.3); flex: 1; display: flex; flex-direction: column; justify-content: space-between;">
        
        <div>
          <div style="display: flex; align-items: center; gap: 15px; margin-bottom: 20px;">
            <strong style="font-size: 32px;">✅ Nuestra Solución</strong>
          </div>

          <ul style="list-style: none; padding: 0; margin: 0; font-size: 24px; line-height: 1.4;">
            <li style="margin-bottom: 15px; display: flex; align-items: flex-start; gap: 12px;">
              <i class="material-icons" style="font-size: 28px; margin-top: 3px; color: #93c5fd;">cloud_done</i>
              <span>Plataforma centralizada 100% web.</span>
            </li>
            <li style="margin-bottom: 15px; display: flex; align-items: flex-start; gap: 12px;">
              <i class="material-icons" style="font-size: 28px; margin-top: 3px; color: #93c5fd;">autorenew</i>
              <span>Automatización de cargos y conciliaciones.</span>
            </li>
            <li style="display: flex; align-items: flex-start; gap: 12px;">
              <i class="material-icons" style="font-size: 28px; margin-top: 3px; color: #93c5fd;">security</i>
              <span>Seguridad avanzada (JWT, 2FA).</span>
            </li>
          </ul>
        </div>
        
      </div>

    </div>

    <div style="flex: 2; max-width: 40%; display: flex; justify-content: center; align-items: center; background: #fff; border-radius: 20px; padding: 20px; box-shadow: 0 10px 20px rgba(0,0,0,0.05);">
        
        <img src="https://undraw.co/ud_steps_3.svg" alt="Ilustración de pasos de un proceso" style="width: 100%; height: auto; max-height: 100%; object-fit: contain;">

    </div>

  </div>
</div>
    <section class="slide">
  <h2 style="font-size: 52px; margin-bottom: 30px; color: var(--text-main); display: flex; align-items: center; gap: 20px;">
    🧩 Introducción
  </h2>

  <div class="grid" style="display: grid; grid-template-columns: 1.2fr 1fr; gap: 50px; align-items: start;">

    <div style="border-right: 2px dashed #ddd; padding-right: 30px;">
      
      <div style="margin-bottom: 30px;">
        <h3 style="font-size: 48px; font-weight: 800; color: var(--primary); margin: 0; line-height: 1;">
          CUENTAS CLARAS
        </h3>
        <p style="font-size: 22px; color: var(--text-light); margin-top: 10px; border-left: 5px solid var(--accent); padding-left: 15px;">
          Plataforma integral para gestión de comunidades y condominios.
        </p>
      </div>

      <div>
        <p style="font-size: 16px; color: var(--accent); font-weight: 800; text-transform: uppercase; letter-spacing: 1.5px; margin-bottom: 20px;">
          Funcionalidades Principales
        </p>
        
<<<<<<< HEAD
        <div class="col-2" style="display: flex; flex-direction: column; justify-content: center; padding-right: 10px;">

          <div style="margin-bottom: 20px;">
            <h3
              style="font-size: 44px; font-weight: 800; color: var(--primary); margin: 0; line-height: 1; letter-spacing: -1px;">
              CUENTAS CLARAS
            </h3>
            <p
              style="font-size: 20px; color: var(--text-light); margin-top: 12px; font-weight: 400; border-left: 5px solid var(--accent); padding-left: 15px; line-height: 1.3;">
              Plataforma integral para gestión de comunidades y condominios.
            </p>
          </div>

          <p
            style="font-size: 14px; color: var(--accent); margin-bottom: 18px; font-weight: 800; text-transform: uppercase; letter-spacing: 1.5px;">
            FUNCIONALIDADES PRINCIPALES
          </p>

          <ul
            style="list-style: none; padding: 0; margin: 0; font-size: 18px; color: var(--text-light); line-height: 1.4;">
            <li style="margin-bottom: 10px; display: flex; align-items: flex-start; gap: 12px;">
              <i class="material-icons"
                style="color: var(--accent); font-size: 22px; margin-top: 2px;">check_circle_outline</i>
              <span>Emisión mensual de gastos comunes.</span>
            </li>
            <li style="margin-bottom: 10px; display: flex; align-items: flex-start; gap: 12px;">
              <i class="material-icons"
                style="color: var(--accent); font-size: 22px; margin-top: 2px;">check_circle_outline</i>
              <span>Registro y prorrateo de consumos.</span>
            </li>
            <li style="margin-bottom: 10px; display: flex; align-items: flex-start; gap: 12px;">
              <i class="material-icons"
                style="color: var(--accent); font-size: 22px; margin-top: 2px;">check_circle_outline</i>
              <span>Gestión de unidades y residentes.</span>
            </li>
            <li style="margin-bottom: 10px; display: flex; align-items: flex-start; gap: 12px;">
              <i class="material-icons"
                style="color: var(--accent); font-size: 22px; margin-top: 2px;">check_circle_outline</i>
              <span>Control de pagos y conciliación.</span>
            </li>
            <li style="margin-bottom: 10px; display: flex; align-items: flex-start; gap: 12px;">
              <i class="material-icons"
                style="color: var(--accent); font-size: 22px; margin-top: 2px;">check_circle_outline</i>
              <span>Gestión de reservas y bitácoras.</span>
            </li>
            <li style="display: flex; align-items: flex-start; gap: 12px;">
              <i class="material-icons"
                style="color: var(--accent); font-size: 22px; margin-top: 2px;">check_circle_outline</i>
              <span>Roles y permisos por comunidad.</span>
            </li>
          </ul>

        </div>

        <div class="col" style="display: flex; flex-direction: column; gap: 22px;">

          <div
            style="background: white; border: 1px solid #eee; padding: 25px; border-radius: 16px; box-shadow: 0 12px 25px rgba(0,0,0,0.08);">
            <div style="display:flex; gap:15px; margin-bottom:22px; align-items:flex-start;">
              <i class="material-icons" style="font-size:34px; color: var(--accent);">diamond</i>
              <div>
                <strong
                  style="font-size: 19px; display: block; margin-bottom: 5px; color: var(--text-main);">Transparencia</strong>
                <span style="font-size: 16px; color: var(--text-light); line-height: 1.3;">Trazabilidad completa de cada
                  transacción y movimiento financiero.</span>
              </div>
            </div>
            <div style="display:flex; gap:15px; margin-bottom:22px; align-items:flex-start;">
              <i class="material-icons" style="font-size:34px; color: var(--accent);">lock</i>
              <div>
                <strong
                  style="font-size: 19px; display: block; margin-bottom: 5px; color: var(--text-main);">Seguridad</strong>
                <span style="font-size: 16px; color: var(--text-light); line-height: 1.3;">Datos aislados por comunidad,
                  cifrados y protegidos con autenticación multi-factor.</span>
              </div>
            </div>
            <div style="display:flex; gap:15px; align-items:flex-start;">
              <i class="material-icons" style="font-size:34px; color: var(--accent);">flash_on</i>
              <div>
                <strong
                  style="font-size: 19px; display: block; margin-bottom: 5px; color: var(--text-main);">Automatización</strong>
                <span style="font-size: 16px; color: var(--text-light); line-height: 1.3;">Eliminación de cálculos
                  manuales mediante procesos automatizados y confiables.</span>
              </div>
            </div>
          </div>

          <div style="background: #f0f9ff; border-left: 6px solid var(--primary); padding: 20px; border-radius: 10px;">
            <p style="font-size: 16px; margin: 0; color: var(--text-main); line-height: 1.4;">
              <strong style="color: var(--primary); font-size: 18px; display:block; margin-bottom:6px;">Stack
                Tecnológico:</strong>
              Arquitectura escalable y modular con separación de responsabilidades: Backend (Node.js + Express),
              Frontend (Next.js + React) y despliegue en contenedores Docker.
            </p>
          </div>

        </div>
=======
        <ul style="display: grid; grid-template-columns: 1fr 1fr; gap: 20px 10px; list-style: none; padding: 0; margin: 0;">
          
          <li style="display: flex; align-items: start; gap: 10px; font-size: 18px; color: var(--text-main); line-height: 1.3;">
            <i class="material-icons" style="color: var(--accent); font-size: 22px; margin-top: 2px;">check_circle_outline</i>
            <span>Emisión de gastos comunes.</span>
          </li>
          
          <li style="display: flex; align-items: start; gap: 10px; font-size: 18px; color: var(--text-main); line-height: 1.3;">
            <i class="material-icons" style="color: var(--accent); font-size: 22px; margin-top: 2px;">check_circle_outline</i>
            <span>Registro y prorrateo de consumos.</span>
          </li>

          <li style="display: flex; align-items: start; gap: 10px; font-size: 18px; color: var(--text-main); line-height: 1.3;">
            <i class="material-icons" style="color: var(--accent); font-size: 22px; margin-top: 2px;">check_circle_outline</i>
            <span>Gestión de unidades y residentes.</span>
          </li>

          <li style="display: flex; align-items: start; gap: 10px; font-size: 18px; color: var(--text-main); line-height: 1.3;">
            <i class="material-icons" style="color: var(--accent); font-size: 22px; margin-top: 2px;">check_circle_outline</i>
            <span>Control de pagos y conciliación.</span>
          </li>

          <li style="display: flex; align-items: start; gap: 10px; font-size: 18px; color: var(--text-main); line-height: 1.3;">
            <i class="material-icons" style="color: var(--accent); font-size: 22px; margin-top: 2px;">check_circle_outline</i>
            <span>Gestión de reservas y bitácoras.</span>
          </li>

          <li style="display: flex; align-items: start; gap: 10px; font-size: 18px; color: var(--text-main); line-height: 1.3;">
            <i class="material-icons" style="color: var(--accent); font-size: 22px; margin-top: 2px;">check_circle_outline</i>
            <span>Roles y permisos por comunidad.</span>
          </li>

        </ul>
>>>>>>> cc223da7
      </div>

    </div>

    <div>
      <h3 style="font-size: 26px; color: var(--text-main); margin-top: 0; margin-bottom: 20px; display: flex; align-items: center; gap: 10px;">
        <i class="material-icons" style="color: var(--primary); font-size: 32px;">track_changes</i>
        Objetivos del Proyecto
      </h3>

<<<<<<< HEAD
      <ul style="font-size: 28px; line-height: 1.5; color: var(--text-light); list-style: none; padding: 0;">

        <li style="margin-bottom: 20px; display: flex; align-items: flex-start; gap: 20px;">
          <i class="material-icons" style="font-size: 36px; color: var(--accent); margin-top: 4px;">group</i>
          <span>Unificar todos los procesos administrativos de una comunidad.</span>
=======
      <ul style="list-style: none; padding: 0; margin: 0; display: flex; flex-direction: column; gap: 20px;">
        
        <li style="background: white; padding: 18px; border-radius: 12px; box-shadow: 0 4px 12px rgba(0,0,0,0.05); border-left: 5px solid var(--accent);">
          <strong style="display: block; font-size: 19px; color: var(--primary); margin-bottom: 4px;">
            Unificar Procesos
          </strong>
          <span style="font-size: 17px; color: var(--text-light); line-height: 1.3;">
            Centralizar la gestión administrativa en una sola herramienta eficiente.
          </span>
>>>>>>> cc223da7
        </li>

        <li style="background: white; padding: 18px; border-radius: 12px; box-shadow: 0 4px 12px rgba(0,0,0,0.05); border-left: 5px solid var(--accent);">
          <strong style="display: block; font-size: 19px; color: var(--primary); margin-bottom: 4px;">
            Asegurar Transparencia
          </strong>
          <span style="font-size: 17px; color: var(--text-light); line-height: 1.3;">
            Trazabilidad total del dinero, facilitando auditorías claras.
          </span>
        </li>

        <li style="background: white; padding: 18px; border-radius: 12px; box-shadow: 0 4px 12px rgba(0,0,0,0.05); border-left: 5px solid var(--accent);">
          <strong style="display: block; font-size: 19px; color: var(--primary); margin-bottom: 4px;">
            Escalabilidad Técnica
          </strong>
          <span style="font-size: 17px; color: var(--text-light); line-height: 1.3;">
            Arquitectura modular (Backend/Frontend) y segura para múltiples comunidades.
          </span>
        </li>

      </ul>
    </div>

  </div>
</section>

    
    <div class="slide">
      <div style="text-align: center; margin-bottom: 30px;">
        <h2 style="font-size: 44px; margin-bottom: 15px; color: var(--primary);">Tecnologías Utilizadas</h2>
        <p style="font-size: 24px; color: var(--text-light);">Stack tecnológico principal del proyecto Cuentas Claras.</p>
      </div>

      <div class="grid" style="margin-top: 20px; gap: 25px; align-items: stretch;">
        
        <div class="col" style="background: white; border: 1px solid #e2e8f0; border-radius: 16px; padding: 30px; box-shadow: 0 10px 25px rgba(0,0,0,0.05); flex: 1; display: flex; flex-direction: column;">
          <div style="text-align: center; margin-bottom: 25px;">
            <div style="font-size: 60px; margin-bottom: 15px;">🌐</div>
            <h3 style="color: #0f172a; margin: 0; font-size: 24px; font-weight: 700;">Frontend</h3>
            <span style="font-size: 16px; color: var(--text-light);">(ccfrontend)</span>
          </div>
          <ul style="list-style: none; padding: 0; margin: 0; font-size: 18px; color: var(--text-main); line-height: 1.6;">
            <li style="margin-bottom: 12px;"><span style="font-size: 20px;">⚛️</span> <strong>Framework:</strong> Next.js (React)</li>
            <li style="margin-bottom: 12px;"><span style="font-size: 20px;">📘</span> <strong>Lenguaje:</strong> TypeScript</li>
            <li style="margin-bottom: 12px;"><span style="font-size: 20px;">🎨</span> <strong>UI:</strong> Material-UI, Emotion</li>
            <li style="margin-bottom: 12px;"><span style="font-size: 20px;">🔄</span> <strong>Estado:</strong> Axios, Hooks</li>
            <li><span style="font-size: 20px;">⚙️</span> <strong>Build:</strong> Babel, SWC</li>
          </ul>
        </div>

        <div class="col" style="background: white; border: 1px solid #e2e8f0; border-radius: 16px; padding: 30px; box-shadow: 0 10px 25px rgba(0,0,0,0.05); flex: 1; display: flex; flex-direction: column;">
          <div style="text-align: center; margin-bottom: 25px;">
            <div style="font-size: 60px; margin-bottom: 15px;">🔧</div>
            <h3 style="color: #0f172a; margin: 0; font-size: 24px; font-weight: 700;">Backend</h3>
            <span style="font-size: 16px; color: var(--text-light);">(ccbackend)</span>
          </div>
          <ul style="list-style: none; padding: 0; margin: 0; font-size: 18px; color: var(--text-main); line-height: 1.6;">
            <li style="margin-bottom: 12px;"><span style="font-size: 20px;">🟢</span> <strong>Runtime:</strong> Node.js (v18+)</li>
            <li style="margin-bottom: 12px;"><span style="font-size: 20px;">🚀</span> <strong>Framework:</strong> Express.js</li>
            <li style="margin-bottom: 12px;"><span style="font-size: 20px;">🗄️</span> <strong>DB:</strong> MySQL, Sequelize</li>
            <li style="margin-bottom: 12px;"><span style="font-size: 20px;">🔐</span> <strong>Auth:</strong> JWT, 2FA (OTP)</li>
            <li><span style="font-size: 20px;">📧</span> <strong>Tools:</strong> Nodemailer, Swagger</li>
          </ul>
        </div>

        <div class="col" style="background: white; border: 1px solid #e2e8f0; border-radius: 16px; padding: 30px; box-shadow: 0 10px 25px rgba(0,0,0,0.05); flex: 1; display: flex; flex-direction: column;">
          <div style="text-align: center; margin-bottom: 25px;">
            <div style="font-size: 60px; margin-bottom: 15px;">🐳</div>
            <h3 style="color: #0f172a; margin: 0; font-size: 24px; font-weight: 700;">DevOps</h3>
            <span style="font-size: 16px; color: var(--text-light);">(Docker)</span>
          </div>
          <ul style="list-style: none; padding: 0; margin: 0; font-size: 18px; color: var(--text-main); line-height: 1.6;">
            <li style="margin-bottom: 12px;"><span style="font-size: 20px;">📦</span> <strong>Container:</strong> Docker Images</li>
            <li style="margin-bottom: 12px;"><span style="font-size: 20px;">🎼</span> <strong>Orchestration:</strong> Docker Compose</li>
            <li style="margin-bottom: 12px;"><span style="font-size: 20px;">🔄</span> <strong>CI/CD:</strong> GitHub Actions (Plan)</li>
            <li style="margin-bottom: 12px;"><span style="font-size: 20px;">⚡</span> <strong>Scripts:</strong> NPM Automation</li>
            <li><span style="font-size: 20px;">☁️</span> <strong>Cloud:</strong> Azure Ready</li>
          </ul>
        </div>

      </div>
    </div>

   
    <div class="slide">
      <h2>Flujo Principal (Viaje del Usuario)</h2>
      <p>El ciclo de vida de un gasto común: desde que se carga la factura hasta que el dinero se concilia en el banco.
      </p>
      <div class="insight-box">
        <span class="insight-icon">🔄</span>
        <strong>Automatización:</strong> El sistema conecta al Administrador, al Residente y al Banco en un flujo
        continuo sin intervención manual.
      </div>
      <div class="mermaid-container">
        <button class="zoom-btn" onclick="openFullscreen(this)">🔍 Ampliar</button>
        <div class="mermaid">
          sequenceDiagram
          participant Admin
          participant Sistema
          participant Residente
          participant Pasarela de pago

          Admin->>Sistema: Emision
          Sistema->>Sistema: Calcula Prorrateo (Alicuotas)
          Sistema->>Residente: Notifica Cobro (Email)
          Residente->>Sistema: Visualiza Deuda en App
          Residente->>Pasarela de pago: Realiza Pago Web
          Pasarela de pago->>Sistema: Webhook (Pago Exitoso)
          Sistema->>Sistema: Conciliación Automática
          Sistema->>Admin: Actualiza Dashboard Financiero
        </div>
      </div>
    </div>

    <div class="slide">
      <h2 style="font-size: 36px;">Metodología usada</h2>

      <div style="display: flex; justify-content: center; margin-bottom: 20px;">
        <svg width="120" height="120" viewBox="0 0 24 24" fill="none" xmlns="http://www.w3.org/2000/svg">
          <path d="M12 4V2C12 1.44772 11.5523 1 11 1H3C2.44772 1 2 1.44772 2 2V10C2 10.5523 2.44772 11 3 11H5"
            stroke="#004AAD" stroke-width="2" stroke-linecap="round" stroke-linejoin="round" />
          <path
            d="M16.2426 7.75736L14.8284 9.17157C14.0783 9.9217 13.0609 10.3431 12 10.3431H9V2.34315H12C13.0609 2.34315 14.0783 2.76457 14.8284 3.51472L19.0711 7.75736C20.5716 9.25788 20.5716 11.6905 19.0711 13.1911L15.5355 16.7266"
            stroke="#004AAD" stroke-width="2" stroke-linecap="round" stroke-linejoin="round" />
          <path d="M9 15.6569H12C13.0609 15.6569 14.0783 16.0783 14.8284 16.8284L16.2426 18.2426" stroke="#004AAD"
            stroke-width="2" stroke-linecap="round" stroke-linejoin="round" />
          <path d="M12 20V22C12 22.5523 11.5523 23 11 23H3C2.44772 23 2 22.5523 2 22V14C2 13.4477 2.44772 13 3 13H5"
            stroke="#004AAD" stroke-width="2" stroke-linecap="round" stroke-linejoin="round" />
          <path d="M17 13L21 9" stroke="#F59E0B" stroke-width="2" stroke-linecap="round" stroke-linejoin="round" />
          <path d="M7 5L11 9" stroke="#F59E0B" stroke-width="2" stroke-linecap="round" stroke-linejoin="round" />
        </svg>
      </div>

      <p style="text-align: center; font-size: 22px; max-width: 100%; margin-bottom: 40px;">
        Se utilizó la metodología <strong>Ágil scrum</strong>, porque nos permite definir los requisitos durante el desarrollo
        y haciendo uso de la retroalimentación directa de usuarios y el cliente.
      </p>

      <div class="grid">
        <div class="col dark-box" style="background: white; border: 1px solid #eee; color: var(--text-main);">
          <ul style="line-height: 2.5; list-style-type: disc; padding-left: 30px; font-size: 20px;">
            <li>Adaptabilidad y Flexibilidad</li>
            <li>Enfoque en el cliente</li>
            <li>Entrega incremental</li>
          </ul>
        </div>
        <div class="col dark-box" style="background: white; border: 1px solid #eee; color: var(--text-main);">
          <ul style="line-height: 2.5; list-style-type: disc; padding-left: 30px; font-size: 20px;">
            <li>Mejora continua</li>
            <li>Transparencia y visibilidad</li>
            <li>Motivación y compromiso del equipo</li>
          </ul>
        </div>
      </div>
    </div>

    <div class="slide">
      <h2 style="font-size: 42px; margin-bottom: 30px;">Arquitectura del Sistema</h2>

      <div class="insight-box">
        <span class="insight-icon">☁️</span>
        <strong>Dato Técnico:</strong> Separación total entre Frontend (Next.js) y Backend (Node.js). Flujo horizontal
        de izquierda a derecha.
      </div>

      <div class="mermaid-container" style="background-color: #f8fcff; border: 1px solid #e0f2fe;">
        <button class="zoom-btn" onclick="openFullscreen(this)">🔍 Ampliar</button>
        <div class="mermaid">
          flowchart LR
          %% Estilos
          classDef front fill:#dbeafe,stroke:#b3c0ec,stroke-width:2px,color:#1e3a8a
          classDef back fill:#fef3c7,stroke:#d97706,stroke-width:2px,color:#78350f
          classDef data fill:#dcfce7,stroke:#166534,stroke-width:2px,color:#14532d
          classDef ext fill:#f3f4f6,stroke:#4b5563,stroke-width:2px,stroke-dasharray: 5 5,color:#374151

          %% Nodo Inicial
          U[Usuario / Navegador]

          subgraph CLOUD["Nube"]
          direction LR

          subgraph EDGE["Edge / Gateway"]
          direction TB
          NGINX[Nginx - Reverse Proxy]:::front
          FE[Frontend - Next.js]:::front
          end

          subgraph BACKEND["Backend / API"]
          direction TB
          API["API - Express (Node.js)"]:::back
          WORKERS[Workers / Jobs]:::back
          end

          subgraph INFRA["Infraestructura de Datos"]
          direction TB
          REDIS[(Redis Cache)]:::data
          STORAGE[(Object Storage)]:::data
          MYSQL[(MySQL 8.0)]:::data
          end
          end

          subgraph EXTERNAL["Servicios Externos"]
          direction TB
          PAYMENT[Pasarela Pagos]:::ext
          SMTP[Proveedor Email]:::ext
          end

          %% Relaciones (Flujo Horizontal)
          U --> NGINX
          NGINX --> FE
          FE --> API

          %% Conexiones Backend
          API <--> PAYMENT
            API --> SMTP
            API --> WORKERS

            %% Conexiones Datos
            API --> REDIS
            API --> STORAGE
            API --> MYSQL
            WORKERS --> MYSQL
        </div>
      </div>
    </div>
    <div class="slide">
      <div style="width: 100%; margin-bottom: 30px;">
        <h2
          style="font-size: 54px; color: var(--primary); margin: 0; padding-bottom: 15px; border-bottom: 5px solid var(--accent); width: 100%; text-align: left;">
          Modelo de Datos
        </h2>
        <p style="font-size: 26px; color: var(--text-light); margin-top: 15px; font-weight: 400;">
          Arquitectura Relacional Normalizada (3NF): Integridad y "Fuente Única de Verdad".
        </p>
      </div>

      <div style="display: flex; flex-direction: column; gap: 30px; height: 100%; justify-content: flex-start;">

        <div>
          <h4 style="font-size: 30px; color: var(--primary); margin-bottom: 15px; font-weight: 600;">
            ¿Por qué elegimos la 3ra Forma Normal?
          </h4>

          <div style="display: flex; gap: 25px;">
            <div
              style="flex: 1; background: #fff1f2; border-left: 6px solid #be123c; padding: 20px; border-radius: 12px; box-shadow: 0 4px 8px rgba(0,0,0,0.05);">
              <div style="display: flex; align-items: center; gap: 10px; margin-bottom: 10px;">
                <i class="material-icons" style="color: #be123c; font-size: 28px;">warning</i>
                <strong style="color: #be123c; font-size: 24px;">El Problema (Legacy)</strong>
              </div>
              <p style="margin: 0; font-size: 20px; color: #881337; line-height: 1.4;">
                Redundancia de datos. Corregir un nombre implica editar miles de registros históricos.
              </p>
            </div>

            <div
              style="flex: 1; background: #f0fdf4; border-left: 6px solid #15803d; padding: 20px; border-radius: 12px; box-shadow: 0 4px 8px rgba(0,0,0,0.05);">
              <div style="display: flex; align-items: center; gap: 10px; margin-bottom: 10px;">
                <i class="material-icons" style="color: #15803d; font-size: 28px;">check_circle</i>
                <strong style="color: #15803d; font-size: 24px;">Nuestra Solución (3NF)</strong>
              </div>
              <p style="margin: 0; font-size: 20px; color: #14532d; line-height: 1.4;">
                Separación de entidades. Actualizar un dato maestro se refleja instantáneamente.
              </p>
            </div>
          </div>
        </div>

        <div>
          <h4 style="font-size: 30px; color: var(--primary); margin-bottom: 20px; font-weight: 600;">
            Estructura del Negocio: Los 4 Pilares
          </h4>

          <div class="grid" style="gap: 20px; margin-top: 0;">

            <div class="col"
              style="background: white; border: 1px solid #e2e8f0; border-radius: 16px; padding: 20px; text-align: center; box-shadow: 0 4px 10px rgba(0,0,0,0.05);">
              <div
                style="background: #eff6ff; width: 60px; height: 60px; border-radius: 50%; display: flex; align-items: center; justify-content: center; margin: 0 auto 15px;">
                <span style="font-size: 32px;">🏢</span>
              </div>
              <strong
                style="font-size: 24px; color: var(--text-main); display: block; margin-bottom: 8px;">Comunidad</strong>
              <p style="font-size: 18px; color: var(--text-light); margin: 0; line-height: 1.3;">Entidad raíz y
                aislamiento de datos (Tenant).</p>
            </div>

            <div class="col"
              style="background: white; border: 1px solid #e2e8f0; border-radius: 16px; padding: 20px; text-align: center; box-shadow: 0 4px 10px rgba(0,0,0,0.05);">
              <div
                style="background: #fefce8; width: 60px; height: 60px; border-radius: 50%; display: flex; align-items: center; justify-content: center; margin: 0 auto 15px;">
                <span style="font-size: 32px;">🏠</span>
              </div>
              <strong
                style="font-size: 24px; color: var(--text-main); display: block; margin-bottom: 8px;">Unidad</strong>
              <p style="font-size: 18px; color: var(--text-light); margin: 0; line-height: 1.3;">Activo físico perpetuo,
                desacoplado del dueño.</p>
            </div>

            <div class="col"
              style="background: white; border: 1px solid #e2e8f0; border-radius: 16px; padding: 20px; text-align: center; box-shadow: 0 4px 10px rgba(0,0,0,0.05);">
              <div
                style="background: #fdf2f8; width: 60px; height: 60px; border-radius: 50%; display: flex; align-items: center; justify-content: center; margin: 0 auto 15px;">
                <span style="font-size: 32px;">🧾</span>
              </div>
              <strong
                style="font-size: 24px; color: var(--text-main); display: block; margin-bottom: 8px;">Emisión</strong>
              <p style="font-size: 18px; color: var(--text-light); margin: 0; line-height: 1.3;">Generador de deuda.
                Auditoría financiera exacta.</p>
            </div>

            <div class="col"
              style="background: white; border: 1px solid #e2e8f0; border-radius: 16px; padding: 20px; text-align: center; box-shadow: 0 4px 10px rgba(0,0,0,0.05);">
              <div
                style="background: #f0fdf4; width: 60px; height: 60px; border-radius: 50%; display: flex; align-items: center; justify-content: center; margin: 0 auto 15px;">
                <span style="font-size: 32px;">💸</span>
              </div>
              <strong
                style="font-size: 24px; color: var(--text-main); display: block; margin-bottom: 8px;">Pago</strong>
              <p style="font-size: 18px; color: var(--text-light); margin: 0; line-height: 1.3;">Cierre del ciclo.
                Distribución inteligente.</p>
            </div>

          </div>
        </div>

      </div>
    </div>

    <div class="slide">
      <div style="text-align: center; margin-bottom: 30px;">
        <h2 style="font-size: 44px; margin-bottom: 15px; color: var(--primary);">Arquitectura de Reglas de Negocios</h2>
        <h3 style="font-size: 24px; color: var(--text-light); font-weight: 400; margin: 0;">
          Diseño por capas para seguridad, consistencia y automatización.
        </h3>
      </div>

      <div class="grid" style="gap: 12px; align-items: stretch; margin-top: -10px;">

        <div class="col"
          style="background: white; border: 1px solid #e2e8f0; border-radius: 10px; padding: 10px; box-shadow: var(--card-shadow); display: flex; flex-direction: column;">
          <div style="text-align: center; margin-bottom: 8px;">
            <div style="font-size: 24px; margin-bottom: 3px;">🧱</div>
            <strong style="font-size: 13px; color: var(--primary); display: block;">Grado 1: Fundamentales</strong>
            <span style="font-size: 11px; color: var(--text-light);">(Seguridad y Aislamiento)</span>
          </div>
          <ul style="padding-left: 20px; margin: 0; font-size: 16px; line-height: 1.5; color: var(--text-main);">
            <li style="margin-bottom: 10px;">
              <strong>Multitenancy:</strong> Aislamiento de datos <span style="font-weight: 600; color: var(--text-main);">total entre comunidades</span>.
            </li>
            <li>
              <strong>RBAC:</strong> Control de acceso <span style="font-weight: 600; color: var(--text-main);">granular por roles</span>.
            </li>
          </ul>
        </div>

        <div class="col"
          style="background: white; border: 1px solid #e2e8f0; border-radius: 10px; padding: 10px; box-shadow: var(--card-shadow); display: flex; flex-direction: column;">
          <div style="text-align: center; margin-bottom: 8px;">
            <div style="font-size: 24px; margin-bottom: 3px;">📐</div>
            <strong style="font-size: 13px; color: var(--primary); display: block;">Grado 2: Estructurales</strong>
            <span style="font-size: 11px; color: var(--text-light);">(Consistencia de Datos)</span>
          </div>
          <ul style="padding-left: 20px; margin: 0; font-size: 16px; line-height: 1.5; color: var(--text-main);">
            <li style="margin-bottom: 10px;">
              <strong>Modelo Fiel:</strong> Sin unidad física, <span style="font-weight: 600; color: var(--text-main);">no existe deuda</span>.
            </li>
            <li>
              <strong>Integridad:</strong> Bloqueo automático al <span style="font-weight: 600; color: var(--text-main);">borrar datos vinculados</span>.
            </li>
          </ul>
        </div>

        <div class="col"
          style="background: white; border: 1px solid #e2e8f0; border-radius: 10px; padding: 10px; box-shadow: var(--card-shadow); display: flex; flex-direction: column;">
          <div style="text-align: center; margin-bottom: 8px;">
            <div style="font-size: 24px; margin-bottom: 3px;">⚙️</div>
            <strong style="font-size: 13px; color: var(--primary); display: block;">Grado 3: Operativas</strong>
            <span style="font-size: 11px; color: var(--text-light);">(Motor del Negocio)</span>
          </div>
          <ul style="padding-left: 20px; margin: 0; font-size: 16px; line-height: 1.5; color: var(--text-main);">
            <li style="margin-bottom: 10px;">
              <strong>Prorrateo:</strong> Cálculo automático con <span style="font-weight: 600; color: var(--text-main);">precisión decimal</span>.
            </li>
            <li>
              <strong>Sanciones:</strong> Aplicación automática de <span style="font-weight: 600; color: var(--text-main);">multas e intereses</span>.
            </li>
          </ul>
        </div>

        <div class="col"
          style="background: white; border: 1px solid #e2e8f0; border-radius: 10px; padding: 10px; box-shadow: var(--card-shadow); display: flex; flex-direction: column;">
          <div style="text-align: center; margin-bottom: 8px;">
            <div style="font-size: 24px; margin-bottom: 3px;">🛡️</div>
            <strong style="font-size: 13px; color: var(--primary); display: block;">Grado 4: Administrativas</strong>
            <span style="font-size: 11px; color: var(--text-light);">(Control y Auditoría)</span>
          </div>
          <ul style="padding-left: 20px; margin: 0; font-size: 16px; line-height: 1.5; color: var(--text-main);">
            <li style="margin-bottom: 10px;">
              <strong>Aprobaciones:</strong> Validación digital <span style="font-weight: 600; color: var(--text-main);">previa al gasto</span>.
            </li>
            <li>
              <strong>Trazabilidad:</strong> Conciliación bancaria <span style="font-weight: 600; color: var(--text-main);">inteligente</span>.
            </li>
          </ul>
        </div>

      </div>
    </div>

<div class="slide">
  <h2>DIAGRAMA MAESTRO HORIZONTAL (ERD Completo)</h2>
  
  <div class="insight-box">
    <span class="insight-icon">➡️</span>
    <strong>Flujo Horizontal:</strong> Organización lineal desde la definición de la comunidad (izquierda) hasta la conciliación bancaria (derecha).
  </div>

      <div class="mermaid-container"
        style="background-color: #f8fcff; border: 1px solid #e0f2fe; width: 100%; overflow-x: auto;">
        <button class="zoom-btn" onclick="openFullscreen(this)">🔍 Ampliar</button>

        <div class="mermaid" style="display: flex; justify-content: flex-start; min-width: 1800px;">
          %%{init: {
          'theme': 'base',
          'themeVariables': { 'fontSize': '14px', 'fontFamily': 'Arial', 'primaryColor': '#e0f2fe',
          'edgeLabelBackground':'#ffffff' },
          'er': {
          'layoutDirection': 'LR',
          'entityPadding': 30,
          'strokeWidth': 2
          }
          }}%%
          erDiagram
          %% ==========================================
          %% ZONA 1: CONFIGURACIÓN Y ESTRUCTURA (IZQUIERDA)
          %% ==========================================
          comunidad { bigint id PK string razon_social }
          edificio { bigint id PK string nombre }
          torre { bigint id PK string nombre }

          rol_sistema { int id PK string codigo }
          usuario { bigint id PK string username }
          usuario_rol_comunidad { bigint id PK date desde }

          proveedor { bigint id PK string rut }
          categoria_gasto { bigint id PK string nombre }
          centro_costo { bigint id PK string nombre }

          %% ==========================================
          %% ZONA 2: OPERACIÓN Y ACTIVOS (CENTRO-IZQ)
          %% ==========================================
          unidad { bigint id PK string codigo decimal alicuota }
          persona { bigint id PK string nombre_completo }
          titulares_unidad { bigint id PK enum tipo }

          medidor { bigint id PK enum tipo }
          amenidad { bigint id PK string nombre }
          tipo_infraccion { bigint id PK string nombre }

          %% ==========================================
          %% ZONA 3: TRANSACCIONES (CENTRO-DER)
          %% ==========================================
          documento_compra { bigint id PK decimal total }
          gasto { bigint id PK decimal monto enum estado }

          lectura_medidor { bigint id PK decimal lectura }
          reserva_amenidad { bigint id PK enum estado }
          multa { bigint id PK decimal monto }
          ticket_soporte { bigint id PK enum prioridad }

          %% ==========================================
          %% ZONA 4: FINANZAS (DERECHA)
          %% ==========================================
          emision_gastos_comunes { bigint id PK string periodo }
          detalle_emision_gastos { bigint id PK decimal monto }

          cuenta_cobro_unidad { bigint id PK decimal saldo }
          detalle_cuenta_unidad { bigint id PK decimal monto }

          %% ==========================================
          %% ZONA 5: RECAUDACIÓN (EXTREMA DERECHA)
          %% ==========================================
          pago { bigint id PK decimal monto }
          pago_aplicacion { bigint id PK decimal monto_aplicado }
          conciliacion_bancaria { bigint id PK enum estado }

          %% ==========================================
          %% RELACIONES (Flujo forzado de Izq a Der)
          %% ==========================================

          %% 1. Definición Jerárquica
          comunidad ||--o{ edificio : contiene
          edificio ||--o{ torre : divide_en
          torre ||--o{ unidad : agrupa

          %% 2. Definición de Acceso
          comunidad ||--o{ usuario_rol_comunidad : gestiona
          usuario ||--o{ usuario_rol_comunidad : tiene
          rol_sistema ||--o{ usuario_rol_comunidad : define
          usuario ||--o{ persona : es

          %% 3. Relación con la Unidad (El nexo)
          unidad ||--o{ titulares_unidad : propiedad
          titulares_unidad }o--|| persona : titular
          unidad ||--o{ medidor : servicio

          %% 4. Flujo de Gastos (Egresos)
          proveedor ||--o{ documento_compra : factura
          comunidad ||--o{ categoria_gasto : configura
          documento_compra ||--o{ gasto : genera
          gasto }o--|| categoria_gasto : clasifica
          gasto }o--|| centro_costo : imputa

          %% 5. Flujo Operativo (Generan cargos)
          medidor ||--o{ lectura_medidor : registra
          unidad ||--o{ reserva_amenidad : solicita
          amenidad ||--o{ reserva_amenidad : usa
          unidad ||--o{ multa : recibe
          tipo_infraccion ||--o{ multa : tipifica
          unidad ||--o{ ticket_soporte : reporta

          %% 6. Flujo de Cobro (La Emisión)
          comunidad ||--o{ emision_gastos_comunes : emite_mes
          emision_gastos_comunes ||--o{ detalle_emision_gastos : consolida
          gasto ||--o{ detalle_emision_gastos : incluido_en

          emision_gastos_comunes ||--o{ cuenta_cobro_unidad : boleta
          cuenta_cobro_unidad }o--|| unidad : cobrada_a
          cuenta_cobro_unidad ||--o{ detalle_cuenta_unidad : items

          %% 7. Flujo de Ingreso (El cierre)
          unidad ||--o{ pago : realiza
          pago ||--o{ pago_aplicacion : distribuye
          pago_aplicacion }o--|| cuenta_cobro_unidad : rebaja
          pago |o--|| conciliacion_bancaria : valida
        </div>
      </div>
    </div>

    <div class="slide">
      <h2>Módulo 01 · Configuración de Comunidad</h2>

      <div class="insight-box">
        <span class="insight-icon">⚙️</span>
        <strong>Alcance:</strong> Visualización de todos los parámetros globales, financieros y operativos que definen a
        la comunidad.
      </div>

      <div class="mermaid-container"
        style="background-color: #f8fcff; border: 1px solid #e0f2fe; width: 100%; overflow-x: auto;">
        <button class="zoom-btn" onclick="openFullscreen(this)">🔍 Ampliar</button>

        <div class="mermaid" style="display: flex; justify-content: center; width: 100%;">
          %%{init: {
          'theme': 'base',
          'themeVariables': { 'fontSize': '14px', 'fontFamily': 'Arial', 'primaryColor': '#e0f2fe',
          'edgeLabelBackground':'#ffffff' },
          'er': {
          'layoutDirection': 'LR',
          'entityPadding': 15,
          'strokeWidth': 2
          }
          }}%%
          erDiagram
          %% --- ENTIDAD CENTRAL ---
          comunidad {
          bigint id PK
          string razon_social
          string rut
          json politica_mora
          string moneda "CLP/USD"
          }

          %% --- CONFIGURACIÓN FINANCIERA ---
          parametros_cobranza {
          bigint id
          int dias_gracia
          decimal interes_max
          enum mora_calculo "diaria/mensual"
          }

          configuracion_interes {
          bigint id
          date aplica_desde
          decimal tasa_mensual
          enum metodo "simple/compuesto"
          }

          %% --- CLASIFICACIÓN DE GASTOS ---
          centro_costo {
          bigint id
          string codigo "Ej: CC01"
          string nombre "Ej: Administración"
          }

          categoria_gasto {
          bigint id
          string nombre "Ej: Aseo"
          enum tipo "operacional/fondo"
          string cta_contable
          }

          %% --- ACTIVOS Y NORMATIVA ---
          amenidad {
          bigint id
          string nombre "Ej: Quincho"
          int capacidad
          decimal tarifa
          bool requiere_aprobacion
          }

          tipo_infraccion {
          bigint id
          string clave "Ej: ruido"
          decimal monto_default
          enum prioridad "baja/alta"
          }

          proveedor {
          bigint id
          string razon_social
          string rut
          string giro
          }

          %% --- RELACIONES ---
          %% La comunidad define sus reglas financieras
          comunidad ||--|| parametros_cobranza : "define reglas"
          comunidad ||--o{ configuracion_interes : "historial tasas"

          %% La comunidad define su estructura de costos
          comunidad ||--o{ centro_costo : "tiene"
          comunidad ||--o{ categoria_gasto : "cataloga"

          %% La comunidad gestiona sus activos y normas
          comunidad ||--o{ amenidad : "administra"
          comunidad ||--o{ tipo_infraccion : "regula"

          %% Relación externa
          comunidad ||--o{ proveedor : "contrata"
        </div>
      </div>
    </div>

    <div class="slide">
      <h2>Módulo 02 · Usuarios y Seguridad (RBAC)</h2>

      <div class="insight-box">
        <span class="insight-icon">🛡️</span>
        <strong>Seguridad Jerárquica:</strong> Gestión de identidades, roles temporales por comunidad y doble capa de
        auditoría (Técnica y de Negocio).
      </div>

      <div class="mermaid-container"
        style="background-color: #f8fcff; border: 1px solid #e0f2fe; width: 100%; overflow-x: auto;">
        <button class="zoom-btn" onclick="openFullscreen(this)">🔍 Ampliar</button>

        <div class="mermaid" style="display: flex; justify-content: center; width: 100%;">
          %%{init: {
          'theme': 'base',
          'themeVariables': { 'fontSize': '14px', 'fontFamily': 'Arial', 'primaryColor': '#e0f2fe',
          'edgeLabelBackground':'#ffffff' },
          'er': {
          'layoutDirection': 'LR',
          'entityPadding': 15,
          'strokeWidth': 2
          }
          }}%%
          erDiagram
          %% --- 1. IDENTIDAD Y ACCESO (IZQUIERDA) ---
          persona {
          bigint id PK
          string rut
          string email_contacto
          string telefono
          }

          usuario {
          bigint id PK
          string username
          string hash_password
          boolean is_superadmin
          boolean totp_enabled
          }

          user_preferences {
          int id
          json preferences "Tema, Idioma"
          }

          %% --- 2. CONTROL DE ACCESO RBAC (CENTRO) ---
          usuario_rol_comunidad {
          bigint id PK
          date desde
          date hasta "Vigencia del rol"
          boolean activo
          }

          rol_sistema {
          int id
          string codigo "admin, conserje"
          int nivel_acceso "0-100"
          bool es_rol_sistema
          }

          comunidad {
          bigint id PK
          string razon_social
          }

          %% --- 3. TRAZABILIDAD Y LOGS (DERECHA/ABAJO) ---
          sesion_usuario {
          string id "Token"
          timestamp last_activity
          string ip_address
          }

          auditoria {
          bigint id
          string accion "INSERT/UPDATE"
          string tabla
          json valores_nuevos
          }

          bitacora_auditoria {
          bigint id
          enum tipo "security, system"
          enum prioridad "critical, high"
          string descripcion
          }

          %% --- RELACIONES ---
          %% Identidad
          persona ||--o{ usuario : "tiene credenciales"
          usuario ||--|| user_preferences : "configura"

          %% RBAC (El corazón del sistema)
          usuario ||--o{ usuario_rol_comunidad : "ejerce"
          usuario_rol_comunidad }o--|| rol_sistema : "con perfil"
          usuario_rol_comunidad }o--|| comunidad : "en contexto"

          %% Auditoría y Sesión
          usuario ||--o{ sesion_usuario : "inicia"
          usuario ||--o{ auditoria : "genera traza datos"
          usuario ||--o{ bitacora_auditoria : "genera evento seg."
        </div>
      </div>
    </div>

    <div class="slide">
      <h2>Módulo 03 · Infraestructura y Propiedad</h2>

      <div class="insight-box">
        <span class="insight-icon">🏢</span>
        <strong>Jerarquía Física:</strong> Estructura piramidal para el prorrateo de gastos, asignación de medidores y
        gestión de la propiedad.
      </div>

      <div class="mermaid-container"
        style="background-color: #f8fcff; border: 1px solid #e0f2fe; width: 100%; overflow-x: auto;">
        <button class="zoom-btn" onclick="openFullscreen(this)">🔍 Ampliar</button>

        <div class="mermaid" style="display: flex; justify-content: center; width: 100%;">
          %%{init: {
          'theme': 'base',
          'themeVariables': { 'fontSize': '14px', 'fontFamily': 'Arial', 'primaryColor': '#e0f2fe',
          'edgeLabelBackground':'#ffffff' },
          'er': {
          'layoutDirection': 'LR',
          'entityPadding': 15,
          'strokeWidth': 2
          }
          }}%%
          erDiagram
          %% --- 1. NIVEL MACRO (IZQUIERDA) ---
          comunidad {
          bigint id PK
          string razon_social
          }

          edificio {
          bigint id PK
          string nombre
          string direccion
          }

          torre {
          bigint id PK
          string nombre
          string codigo
          }

          %% --- 2. NIVEL MICRO (CENTRO) ---
          unidad {
          bigint id PK
          string codigo "Dpto 101"
          decimal alicuota "% Gasto Común"
          decimal m2_utiles
          boolean activa
          }

          %% --- 3. ACTIVOS VINCULADOS (ABAJO) ---
          medidor {
          bigint id PK
          string codigo
          enum tipo "agua/luz/gas"
          boolean es_compartido
          }

          %% --- 4. PROPIEDAD Y HABITABILIDAD (DERECHA) ---
          titulares_unidad {
          bigint id PK
          enum tipo "propietario/arrendatario"
          date desde
          date hasta
          decimal porcentaje
          }

          persona {
          bigint id PK
          string nombre_completo
          string email
          }

          %% --- RELACIONES ---
          %% Jerarquía Física
          comunidad ||--o{ edificio : "compuesta por"
          edificio ||--o{ torre : "se divide en"

          %% Ubicación de la Unidad (Flexible: Puede estar en Torre, Edificio o directo en Comunidad)
          torre ||--o{ unidad : "contiene"
          edificio ||--o{ unidad : "alberga"
          comunidad ||--o{ unidad : "administra directo"

          %% Servicios
          unidad ||--o{ medidor : "tiene asignado"

          %% Propiedad (Relación N:M resuelta)
          unidad ||--o{ titulares_unidad : "poseída/habitada"
          titulares_unidad }o--|| persona : "es"
        </div>
      </div>
    </div>

    <!-- MÓDULO 04 -->
    <div class="slide">
      <h2>Módulo 04 · Gestión Financiera y Auditoría</h2>

      <div class="insight-box">
        <span class="insight-icon">💰</span>
        <strong>Trazabilidad Total:</strong> Desde la factura del proveedor, pasando por el flujo de aprobación, hasta
        la emisión del cobro a la comunidad.
      </div>

      <div class="mermaid-container"
        style="background-color: #f8fcff; border: 1px solid #e0f2fe; width: 100%; overflow-x: auto;">
        <button class="zoom-btn" onclick="openFullscreen(this)">🔍 Ampliar</button>

        <div class="mermaid" style="display: flex; justify-content: center; width: 100%;">
          %%{init: {
          'theme': 'base',
          'themeVariables': { 'fontSize': '14px', 'fontFamily': 'Arial', 'primaryColor': '#e0f2fe',
          'edgeLabelBackground':'#ffffff' },
          'er': {
          'layoutDirection': 'LR',
          'entityPadding': 15,
          'strokeWidth': 2
          }
          }}%%
          erDiagram
          %% --- 1. ORIGEN (IZQUIERDA) ---
          proveedor {
          bigint id PK
          string razon_social
          string rut
          }

          documento_compra {
          bigint id PK
          string folio
          enum tipo "factura/boleta"
          decimal monto_total
          date fecha
          }

          %% --- 2. GESTIÓN DEL GASTO (CENTRO) ---
          gasto {
          bigint id PK
          string numero "G-2025-001"
          decimal monto
          enum estado "pendiente/aprobado"
          boolean extraordinario
          }

          gasto_aprobacion {
          bigint id PK
          enum accion "aprobar/rechazar"
          datetime fecha
          string observaciones
          }

          %% --- 3. CLASIFICACIÓN (ARRIBA/ABAJO) ---
          centro_costo {
          bigint id
          string nombre
          }
          categoria_gasto {
          bigint id
          string nombre
          string cta_contable
          }

          %% --- 4. COBRO A LA COMUNIDAD (DERECHA) ---
          emision_gastos_comunes {
          bigint id PK
          string periodo "2025-11"
          date vencimiento
          enum estado "borrador/emitido"
          }

          %% --- RELACIONES ---
          %% Flujo de Entrada
          proveedor ||--o{ documento_compra : "emite"
          documento_compra ||--o{ gasto : "respalda"

          %% Clasificación
          gasto }o--|| centro_costo : "imputado a"
          gasto }o--|| categoria_gasto : "clasificado en"

          %% Flujo de Control (Auditoría)
          gasto ||--o{ gasto_aprobacion : "requiere"

          %% Flujo de Salida (Cobro)
          emision_gastos_comunes ||--o{ gasto : "agrupa (aprobados)"
        </div>
      </div>
    </div>

    <!-- MÓDULO 05 -->
    <div class="slide">
      <h2>Módulo 05 · Ciclo de Ingresos y Recaudación</h2>

      <div class="insight-box">
        <span class="insight-icon">💸</span>
        <strong>Flujo de Caja:</strong> Desde la generación masiva de deuda, pasando por la pasarela de pago, hasta la
        conciliación bancaria final.
      </div>

      <div class="mermaid-container"
        style="background-color: #f8fcff; border: 1px solid #e0f2fe; width: 100%; overflow-x: auto;">
        <button class="zoom-btn" onclick="openFullscreen(this)">🔍 Ampliar</button>

        <div class="mermaid" style="display: flex; justify-content: center; width: 100%;">
          %%{init: {
          'theme': 'base',
          'themeVariables': { 'fontSize': '14px', 'fontFamily': 'Arial', 'primaryColor': '#e0f2fe',
          'edgeLabelBackground':'#ffffff' },
          'er': {
          'layoutDirection': 'LR',
          'entityPadding': 15,
          'strokeWidth': 2
          }
          }}%%
          erDiagram
          %% --- 1. GENERACIÓN DE COBRO (IZQUIERDA) ---
          emision_gastos_comunes {
          bigint id PK
          string periodo
          enum estado "borrador/emitido"
          }

          detalle_emision_gastos {
          bigint id PK
          decimal monto
          enum regla "prorrateo/fijo"
          }

          cuenta_cobro_unidad {
          bigint id PK
          decimal monto_total
          decimal saldo_pendiente
          enum estado "pendiente/pagado/vencido"
          }

          %% --- 2. PASARELA Y PAGOS (CENTRO) ---
          webhook_pago {
          bigint id PK
          enum proveedor "webpay/khipu"
          json payload
          boolean procesado
          }

          pago {
          bigint id PK
          decimal monto
          enum medio "transferencia/webpay"
          enum estado "pendiente/aplicado"
          }

          %% --- 3. IMPUTACIÓN (EL CEREBRO DEL COBRO) ---
          pago_aplicacion {
          bigint id PK
          decimal monto_aplicado
          int prioridad
          }

          %% --- 4. CONTROL BANCARIO (DERECHA) ---
          conciliacion_bancaria {
          bigint id PK
          date fecha_banco
          decimal monto_real
          enum estado "conciliado/pendiente"
          }

          %% --- RELACIONES ---
          %% Nivel 1: Emisión Masiva
          emision_gastos_comunes ||--o{ detalle_emision_gastos : "contiene items"
          emision_gastos_comunes ||--o{ cuenta_cobro_unidad : "genera boletas"

          %% Nivel 2: Entrada de Dinero (Manual o Automática)
          webhook_pago ||--|| pago : "crea automáticamente"

          %% Nivel 3: Distribución del Dinero (Clave del Negocio)
          pago ||--o{ pago_aplicacion : "se distribuye en"
          pago_aplicacion }o--|| cuenta_cobro_unidad : "rebaja deuda de"

          %% Nivel 4: Validación Externa
          pago |o--|| conciliacion_bancaria : "se valida contra"
        </div>
      </div>
    </div>
    <!-- MÓDULO 05.1 -->
    <div class="slide">
      <h2>Módulo 05.1 · Ciclo Legal de Infracciones</h2>

      <div class="insight-box">
        <span class="insight-icon">⚖️</span>
        <strong>Gestión Punitiva:</strong> Desde la normativa base, pasando por la evidencia y apelación, hasta el
        impacto financiero final.
      </div>

      <div class="mermaid-container"
        style="background-color: #f8fcff; border: 1px solid #e0f2fe; width: 100%; overflow-x: auto;">
        <button class="zoom-btn" onclick="openFullscreen(this)">🔍 Ampliar</button>

        <div class="mermaid" style="display: flex; justify-content: center; width: 100%;">
          %%{init: {
          'theme': 'base',
          'themeVariables': { 'fontSize': '14px', 'fontFamily': 'Arial', 'primaryColor': '#e0f2fe',
          'edgeLabelBackground':'#ffffff' },
          'er': {
          'layoutDirection': 'LR',
          'entityPadding': 15,
          'strokeWidth': 2
          }
          }}%%
          erDiagram
          %% --- 1. CONFIGURACIÓN Y ORIGEN (IZQUIERDA) ---
          tipo_infraccion {
          bigint id
          string nombre "Ej: Ruido"
          decimal monto_default
          }

          unidad {
          bigint id
          string codigo
          }
          persona {
          bigint id
          string nombre
          }

          %% --- 2. EL INCIDENTE (CENTRO) ---
          multa {
          bigint id PK
          enum estado "pendiente/apelada/pagada/anulada"
          decimal monto
          enum prioridad
          date fecha_vencimiento
          }

          documento_multa {
          bigint id
          string tipo "evidencia/foto"
          string url
          }

          %% --- 3. PROCESO LEGAL (ABAJO) ---
          multa_apelacion {
          bigint id
          text motivo_apelacion
          enum estado "pendiente/aceptada/rechazada"
          text resolucion
          }

          multa_historial {
          bigint id
          string accion "cambio_estado"
          string estado_anterior
          string estado_nuevo
          datetime fecha
          }

          %% --- 4. COBRO (DERECHA) ---
          detalle_cuenta_unidad {
          bigint id
          decimal monto
          enum origen "multa"
          bigint origen_id "FK a multa.id"
          }

          %% --- RELACIONES ---
          %% Definición
          tipo_infraccion ||--o{ multa : "tipifica"

          %% Responsabilidad
          unidad ||--o{ multa : "se cursa a"
          persona ||--o{ multa : "responsable"

          %% Evidencia y Trazabilidad
          multa ||--o{ documento_multa : "sustentada por"
          multa ||--o{ multa_historial : "tiene bitácora"

          %% Gestión de Conflicto
          multa ||--o{ multa_apelacion : "puede tener"

          %% Impacto Financiero
          multa ||--|| detalle_cuenta_unidad : "se cobra como"
        </div>
      </div>
    </div>

    <!-- MÓDULO 06 -->
    <div class="slide">
      <h2>Módulo 06 · Gestión de Espacios Comunes (Amenidades)</h2>

      <div class="insight-box">
        <span class="insight-icon">📅</span>
        <strong>Ciclo de Reserva:</strong> Validación de disponibilidad, asignación de responsable y control de estados
        según reglas del recinto.
      </div>

      <div class="mermaid-container"
        style="background-color: #f8fcff; border: 1px solid #e0f2fe; width: 100%; overflow-x: auto;">
        <button class="zoom-btn" onclick="openFullscreen(this)">🔍 Ampliar</button>

        <div class="mermaid" style="display: flex; justify-content: center; width: 100%;">
          %%{init: {
          'theme': 'base',
          'themeVariables': { 'fontSize': '14px', 'fontFamily': 'Arial', 'primaryColor': '#e0f2fe',
          'edgeLabelBackground':'#ffffff' },
          'er': {
          'layoutDirection': 'LR',
          'entityPadding': 15,
          'strokeWidth': 2
          }
          }}%%
          erDiagram
          %% --- 1. CONFIGURACIÓN DEL RECURSO (IZQUIERDA) ---
          amenidad {
          bigint id PK
          string nombre
          int capacidad
          decimal tarifa
          boolean requiere_aprobacion
          text reglas
          }

          %% --- 2. LOS SOLICITANTES (CENTRO-ABAJO) ---
          unidad {
          bigint id
          string codigo
          }
          persona {
          bigint id
          string nombre
          }

          %% --- 3. LA TRANSACCIÓN CENTRAL (DERECHA) ---
          reserva_amenidad {
          bigint id PK
          datetime inicio
          datetime fin
          enum estado "solicitada/aprobada/rechazada/cancelada/cumplida"
          }

          %% --- RELACIONES ---

          %% El recurso define las reglas
          amenidad ||--o{ reserva_amenidad : "es reservada"

          %% La solicitud vincula unidad y persona responsable
          unidad ||--o{ reserva_amenidad : "origen solicitud"
          persona ||--o{ reserva_amenidad : "responsable"

          %% NOTA TÉCNICA:
          %% Si la tarifa > 0, esto eventualmente generará un
          %% cargo en 'detalle_cuenta_unidad', conectando con Finanzas.
        </div>
      </div>
    </div>
    <!-- MÓDULO 07 -->
    <div class="slide">
      <h2>Módulo 07 · Gestión de Soporte y Mantención</h2>

      <div class="insight-box">
        <span class="insight-icon">🔧</span>
        <strong>Ciclo de Resolución:</strong> Flujo simplificado desde el reporte del problema hasta su cierre, con
        asignación directa de responsables.
      </div>

      <div class="mermaid-container"
        style="background-color: #f8fcff; border: 1px solid #e0f2fe; width: 100%; overflow-x: auto;">
        <button class="zoom-btn" onclick="openFullscreen(this)">🔍 Ampliar</button>

        <div class="mermaid" style="display: flex; justify-content: center; width: 100%;">
          %%{init: {
          'theme': 'base',
          'themeVariables': { 'fontSize': '14px', 'fontFamily': 'Arial', 'primaryColor': '#e0f2fe',
          'edgeLabelBackground':'#ffffff' },
          'er': {
          'layoutDirection': 'LR',
          'entityPadding': 15,
          'strokeWidth': 2
          }
          }}%%
          erDiagram
          %% --- 1. QUIÉN REPORTA (IZQUIERDA) ---
          unidad {
          bigint id PK
          string codigo "Dpto 101"
          }
          comunidad {
          bigint id PK
          string razon_social
          }

          %% --- 2. EL TICKET (CENTRO - NÚCLEO) ---
          ticket_soporte {
          bigint id PK
          string titulo
          string descripcion
          string categoria "Gasfitería, Electricidad..."
          enum prioridad "baja/media/alta"
          enum estado "abierto/en_progreso/resuelto/cerrado"
          json attachments_json "Fotos/Evidencia"
          datetime created_at
          }

          %% --- 3. QUIÉN RESUELVE (DERECHA) ---
          usuario {
          bigint id PK
          string username "Conserje/Admin"
          }

          %% --- RELACIONES ---

          %% El contexto del problema
          comunidad ||--o{ ticket_soporte : "ámbito global"
          unidad |o--o{ ticket_soporte : "reporta problema"

          %% La gestión del problema (Asignación)
          usuario ||--o{ ticket_soporte : "es asignado a"

          %% NOTA TÉCNICA:
          %% La evidencia (fotos antes/después) se almacena
          %% directamente en el campo JSON del ticket.
<<<<<<< HEAD
        </div>
      </div>
    </div>



    <section class="slide">
=======
    </div>
  </div>
</div>
 
   <section class="slide">
>>>>>>> cc223da7
      <div style="text-align: center; margin-bottom: 40px;">
        <h2
          style="font-size: 48px; color: var(--primary); margin: 0; display: inline-flex; align-items: center; gap: 15px;">
          <i class="material-icons" style="font-size: 56px;">security</i>
          Autenticación y Seguridad
        </h2>
      </div>

      <div class="grid" style="gap: 25px; align-items: stretch; height: 65%;">

        <div class="col"
          style="background: white; border: 1px solid #e2e8f0; border-radius: 20px; padding: 30px; position: relative; overflow: hidden; box-shadow: var(--card-shadow); display: flex; flex-direction: column;">
          <i class="material-icons"
            style="position: absolute; bottom: -30px; right: -30px; font-size: 180px; color: var(--primary); opacity: 0.05; z-index: 0;">vpn_key</i>

          <div style="position: relative; z-index: 1;">
            <h3
              style="color: var(--primary); font-size: 26px; margin-bottom: 20px; border-bottom: 2px solid var(--accent); padding-bottom: 10px;">
              8.1 Autenticación JWT
            </h3>
            <p style="font-size: 18px; color: var(--text-light); margin-bottom: 15px;"><strong>Flujo Básico:</strong>
            </p>

            <div
              style="display: flex; flex-direction: column; gap: 10px; font-size: 20px; font-weight: 500; color: var(--text-main);">
              <div style="background: #eff6ff; padding: 10px; border-radius: 8px;">1. Login de Usuario</div>
              <div style="text-align: center; color: var(--accent);">↓</div>
              <div style="background: #eff6ff; padding: 10px; border-radius: 8px;">2. Emisión de Token (JWT)</div>
              <div style="text-align: center; color: var(--accent);">↓</div>
              <div style="background: #eff6ff; padding: 10px; border-radius: 8px;">3. Uso en Header <code
                  style="font-size: 16px; color: #d97706;">Authorization</code></div>
            </div>
          </div>
        </div>

        <div class="col"
          style="background: white; border: 1px solid #e2e8f0; border-radius: 20px; padding: 30px; position: relative; overflow: hidden; box-shadow: var(--card-shadow); display: flex; flex-direction: column;">
          <i class="material-icons"
            style="position: absolute; bottom: -30px; right: -30px; font-size: 180px; color: var(--primary); opacity: 0.05; z-index: 0;">qr_code_2</i>

          <div style="position: relative; z-index: 1;">
            <h3
              style="color: var(--primary); font-size: 26px; margin-bottom: 20px; border-bottom: 2px solid var(--accent); padding-bottom: 10px;">
              8.2 2FA (TOTP)
            </h3>
            <ul
              style="list-style: none; padding: 0; margin: 0; font-size: 20px; line-height: 1.6; color: var(--text-main);">
              <li style="margin-bottom: 15px; display: flex; gap: 10px;">
                <i class="material-icons" style="color: var(--accent);">lock_reset</i>
                Generación de secreto único (Speakeasy).
              </li>
              <li style="margin-bottom: 15px; display: flex; gap: 10px;">
                <i class="material-icons" style="color: var(--accent);">qr_code</i>
                Escaneo QR (Google Auth / Authy).
              </li>
              <li style="display: flex; gap: 10px;">
                <i class="material-icons" style="color: var(--accent);">timer</i>
                Validación por ventana de tiempo (30s).
              </li>
            </ul>
          </div>
        </div>

        <div class="col"
          style="background: white; border: 1px solid #e2e8f0; border-radius: 20px; padding: 30px; position: relative; overflow: hidden; box-shadow: var(--card-shadow); display: flex; flex-direction: column;">
          <i class="material-icons"
            style="position: absolute; bottom: -30px; right: -30px; font-size: 180px; color: var(--primary); opacity: 0.05; z-index: 0;">shield</i>

          <div style="position: relative; z-index: 1;">
            <h3
              style="color: var(--primary); font-size: 26px; margin-bottom: 20px; border-bottom: 2px solid var(--accent); padding-bottom: 10px;">
              8.3 Middleware
            </h3>
            <ul
              style="list-style: none; padding: 0; margin: 0; font-size: 20px; line-height: 1.8; color: var(--text-main);">
              <li style="border-bottom: 1px solid #eee; padding-bottom: 8px; margin-bottom: 8px;">
                <code
                  style="background: #f1f5f9; padding: 4px 8px; border-radius: 4px; color: #0f172a; font-weight: bold;">helmet()</code>
                <br><span style="font-size: 16px; color: var(--text-light);">Protección de Headers HTTP.</span>
              </li>
              <li style="border-bottom: 1px solid #eee; padding-bottom: 8px; margin-bottom: 8px;">
                <code
                  style="background: #f1f5f9; padding: 4px 8px; border-radius: 4px; color: #0f172a; font-weight: bold;">cors()</code>
                <br><span style="font-size: 16px; color: var(--text-light);">Control de origen cruzado.</span>
              </li>
              <li style="border-bottom: 1px solid #eee; padding-bottom: 8px; margin-bottom: 8px;">
                <code
                  style="background: #f1f5f9; padding: 4px 8px; border-radius: 4px; color: #0f172a; font-weight: bold;">express-validator</code>
                <br><span style="font-size: 16px; color: var(--text-light);">Sanitización de inputs.</span>
              </li>
              <li>
                <code
                  style="background: #f1f5f9; padding: 4px 8px; border-radius: 4px; color: #0f172a; font-weight: bold;">rate-limit</code>
                <br><span style="font-size: 16px; color: var(--text-light);">Prevención de fuerza bruta.</span>
              </li>
            </ul>
          </div>
        </div>

      </div>
    </section>

    <section class="slide" style="padding: 0; overflow: hidden;">

      <div style="display: grid; grid-template-columns: 1.2fr 0.8fr; height: 100%; width: 100%;">

        <div style="padding: 60px; display: flex; flex-direction: column; justify-content: center; background: white;">

          <div style="margin-bottom: 30px; display: flex; align-items: center; gap: 15px;">
            <i class="material-icons" style="font-size: 52px; color: var(--primary);">lightbulb</i>
            <h2 style="font-size: 50px; color: var(--primary); margin: 0; border: none;">Conclusión</h2>
          </div>

          <p
            style="font-size: 24px; color: var(--text-light); margin-bottom: 40px; border-left: 5px solid var(--accent); padding-left: 25px;">
            Cuentas Claras es una solución tecnológica robusta, lista para el mundo real.
          </p>

          <ul
            style="list-style: none; padding: 0; margin: 0; font-size: 22px; line-height: 2; color: var(--text-main);">
            <li style="display: flex; align-items: center; gap: 15px; margin-bottom: 12px;">
              <i class="material-icons" style="color: var(--accent); font-size: 26px;">check_circle</i>
              Estándares modernos de desarrollo.
            </li>
            <li style="display: flex; align-items: center; gap: 15px; margin-bottom: 12px;">
              <i class="material-icons" style="color: var(--accent); font-size: 26px;">check_circle</i>
              Arquitectura modular y escalable.
            </li>
            <li style="display: flex; align-items: center; gap: 15px; margin-bottom: 12px;">
              <i class="material-icons" style="color: var(--accent); font-size: 26px;">check_circle</i>
              Modelo de datos completo (3NF).
            </li>
            <li style="display: flex; align-items: center; gap: 15px; margin-bottom: 12px;">
              <i class="material-icons" style="color: var(--accent); font-size: 26px;">check_circle</i>
              Cobertura total de procesos reales.
            </li>
            <li style="display: flex; align-items: center; gap: 15px; margin-bottom: 12px;">
              <i class="material-icons" style="color: var(--accent); font-size: 26px;">check_circle</i>
              Seguridad avanzada (JWT + 2FA).
            </li>
            <li style="display: flex; align-items: center; gap: 15px;">
              <i class="material-icons" style="color: var(--accent); font-size: 26px;">check_circle</i>
              Infraestructura lista para despliegue.
            </li>
          </ul>

        </div>

        <div style="position: relative; height: 100%; width: 100%;">
          <div style="
            position: absolute;
            top: 0; right: 0; bottom: 0; left: 0;
            background-image: url('https://images.unsplash.com/photo-1531482615713-2afd69097998?q=80&w=2070&auto=format&fit=crop');
            background-size: cover;
            background-position: center;
            mask-image: linear-gradient(to right, transparent, black 15%);
            -webkit-mask-image: linear-gradient(to right, transparent, black 15%);
          "></div>
          <div style="position: absolute; top: 0; right: 0; bottom: 0; left: 0; background: rgba(0, 74, 173, 0.2);">
          </div>
        </div>

      </div>
    </section>

    <section class="slide"
      style="display:flex; flex-direction:column; justify-content:center; align-items:center; text-align:center;">

      <h2 style="font-size: 54px; margin-bottom: 20px; border: none; color: var(--text-main);">Demostración</h2>

      <p style="font-size: 26px; color: var(--text-light); font-weight: 300;">
        A continuación mostraremos nuestro servicio.
      </p>

      <h3 style="font-size: 32px; margin-top: 40px;">Enlaces Vitales del Proyecto</h3>
      <div
        style="display: flex; flex-direction: row; justify-content: center; align-items: center; gap: 20px; margin-top: 20px; flex-wrap: wrap;">
        <button class="btn" onclick="window.open('https://cuentasclaras.pquintanilla.cl/dashboard', '_blank')"
          style="background: var(--primary); color: white; border: none; border-radius: 50px; padding: 15px 35px; font-size: 18px; display: flex; align-items: center; gap: 10px; cursor: pointer; box-shadow: 0 4px 15px rgba(0,0,0,0.2);">
          <i class="material-icons" style="font-size: 24px;">play_arrow</i>
          <span><strong class="text-light">Frontend:</strong></span>
        </button>
        <button class="btn" onclick="window.open('https://apicc.pquintanilla.cl/docs/', '_blank')"
          style="background: var(--primary); color: white; border: none; border-radius: 50px; padding: 15px 35px; font-size: 18px; display: flex; align-items: center; gap: 10px; cursor: pointer; box-shadow: 0 4px 15px rgba(0,0,0,0.2);">
          <i class="material-icons" style="font-size: 24px;">play_arrow</i>
          <span><strong class="text-light">Backend:</strong></span>
        </button>
        <button class="btn" onclick="window.open('https://github.com/BigFrankV/proyecto_cuentas_claras', '_blank')"
          style="background: var(--primary); color: white; border: none; border-radius: 50px; padding: 15px 35px; font-size: 18px; display: flex; align-items: center; gap: 10px; cursor: pointer; box-shadow: 0 4px 15px rgba(0,0,0,0.2);">
          <i class="material-icons" style="font-size: 24px;">play_arrow</i>
          <span><strong class="text-light">Proyecto en Github:</strong></span>
        </button>
      </div>

    </section>

    <section class="slide" id="slide-final" style="padding: 0; overflow: hidden;">

      <div style="display: grid; grid-template-columns: 1fr 1fr; height: 100%; width: 100%;">

        <div style="padding: 60px; display: flex; flex-direction: column; justify-content: center; text-align: left;">

          <img
            src="https://upload.wikimedia.org/wikipedia/commons/thumb/a/aa/Logo_DuocUC.svg/2560px-Logo_DuocUC.svg.png"
            style="height: 60px; width: auto; margin-bottom: 40px; filter: brightness(0) invert(1); align-self: flex-start;"
            alt="Logo Duoc">

          <h1 style="font-size: 80px; margin: 0; line-height: 1; color: white; letter-spacing: -2px;">¡GRACIAS!</h1>
          <h2
            style="font-size: 32px; color: #93c5fd; border: none; margin-top: 10px; margin-bottom: 40px; text-transform: uppercase; letter-spacing: 4px;">
            Fin de la presentación
          </h2>

          <div style="width: 80px; height: 6px; background: #3673D8; margin-bottom: 40px;"></div>

          <div style="margin-bottom: 40px;">
            <p
              style="font-size: 18px; color: rgba(255,255,255,0.6); text-transform: uppercase; letter-spacing: 1px; margin-bottom: 15px;">
              Equipo de Desarrollo</p>
            <ul style="list-style: none; padding: 0; margin: 0; font-size: 24px; color: white; line-height: 1.6;">
              <li style="display: flex; align-items: center; gap: 10px;">
                <span>Patricio Quintanilla</span>
              </li>
              <li style="display: flex; align-items: center; gap: 10px;">
                <span>Frank Vogt</span>
              </li>
              <li style="display: flex; align-items: center; gap: 10px;">
                <span>Matías Román</span>
              </li>
            </ul>
          </div>

          <p style="font-size: 18px; color: rgba(255,255,255,0.5);">Diciembre 2025 • Portafolio de Título</p>
        </div>

        <div style="position: relative; height: 100%; width: 100%;">
          <div style="
            position: absolute;
            top: 0; right: 0; bottom: 0; left: 0;
            background-image: url('https://images.unsplash.com/photo-1486406146926-c627a92ad1ab?q=80&w=2070&auto=format&fit=crop');
            background-size: cover;
            background-position: center;
            /* Máscara de degradado para que se funda con el azul */
            mask-image: linear-gradient(to right, transparent, black 20%);
            -webkit-mask-image: linear-gradient(to right, transparent, black 20%);
          "></div>

          <div style="position: absolute; top: 0; right: 0; bottom: 0; left: 0; background: rgba(0, 74, 173, 0.3);">
          </div>
        </div>

      </div>
    </section>


  </div>

  <div class="slide-indicator" id="counter">1 / 30</div>

  <div class="controls">
    <button class="nav-btn" onclick="changeSlide(-1)">❮</button>
    <button class="nav-btn" onclick="changeSlide(1)">❯</button>
  </div>

  <script src="https://cdn.jsdelivr.net/npm/mermaid@9.4.3/dist/mermaid.min.js"></script>
  <script>
    // Configuración Mermaid
    mermaid.initialize({
      startOnLoad: true,
      theme: 'base',
      themeVariables: {
        background: '#ffffff',
        primaryColor: '#004AAD',
        primaryTextColor: '#0A2540',
        primaryBorderColor: '#3673D8',
        lineColor: '#004AAD',
        secondaryColor: '#3673D8',
        tertiaryColor: '#f7fbff',
        textColor: '#0A2540',
        mainBkg: '#f8fafc',
        secondBkg: '#e2e8f0',
        border1: '#3673D8',
        border2: '#60a5fa',
        fontFamily: 'Inter',
        fontSize: '16px'
      },
      flowchart: { curve: 'basis' },
      securityLevel: 'loose'
    });

    // Navegación
    let currentSlide = 0;
    const slides = document.querySelectorAll('.slide');
    const counter = document.getElementById('counter');

    function updateSlides() {
      slides.forEach((s, index) => {
        s.classList.remove('active');
        if (index === currentSlide) {
          s.classList.add('active');
        }
      });
      counter.innerText = (currentSlide + 1) + " / " + slides.length;
    }

    function changeSlide(dir) {
      let newIndex = currentSlide + dir;
      if (newIndex >= 0 && newIndex < slides.length) {
        currentSlide = newIndex;
        updateSlides();
      }
    }

    document.addEventListener('keydown', (e) => {
      if (e.key === 'ArrowRight' || e.key === 'Space') changeSlide(1);
      if (e.key === 'ArrowLeft') changeSlide(-1);
    });

    // --- LÓGICA DE ZOOM Y PAN EN FULLSCREEN ---
    const modal = document.getElementById('fullscreen-modal');
    const modalContent = document.getElementById('fullscreen-content');
    const viewport = document.getElementById('fullscreen-viewport');

    let scale = 1;
    let isDragging = false;
    let startX, startY, translateX = 0, translateY = 0;

    window.openFullscreen = function (btn) {
      const container = btn.parentElement;
      const originalSvg = container.querySelector('svg');

      if (originalSvg) {
        modalContent.innerHTML = '';

        // CLONAR Y LIMPIAR ESTILOS QUE CAUSAN COLAPSO
        const clone = originalSvg.cloneNode(true);
        clone.removeAttribute('height');
        clone.removeAttribute('width');
        clone.style.width = '100%';
        clone.style.height = 'auto';
        clone.style.maxWidth = 'none';
        clone.style.maxHeight = 'none';

        modalContent.appendChild(clone);

        // Resetear variables
        scale = 1;
        translateX = 0;
        translateY = 0;
        updateTransform();

        modal.style.display = 'flex';
      } else {
        alert('Diagrama cargando...');
      }
    }

    window.closeFullscreen = function () {
      modal.style.display = 'none';
    }

    // Zoom controls
    window.zoom = function (delta) {
      scale += delta;
      if (scale < 0.1) scale = 0.1;
      updateTransform();
    }

    window.resetZoom = function () {
      scale = 1;
      translateX = 0;
      translateY = 0;
      updateTransform();
    }

    window.handleWheel = function (e) {
      if (e.ctrlKey || e.metaKey || true) {
        e.preventDefault();
        const delta = e.deltaY * -0.001;
        const newScale = scale + delta;
        if (newScale > 0.1 && newScale < 5) {
          scale = newScale;
          updateTransform();
        }
      }
    }

    // Pan controls (Drag)
    window.startDrag = function (e) {
      if (e.target.tagName === 'BUTTON') return;
      isDragging = true;
      startX = e.clientX - translateX;
      startY = e.clientY - translateY;
      viewport.style.cursor = 'grabbing';
    }

    window.drag = function (e) {
      if (!isDragging) return;
      e.preventDefault();
      translateX = e.clientX - startX;
      translateY = e.clientY - startY;
      updateTransform();
    }

    window.endDrag = function () {
      isDragging = false;
      viewport.style.cursor = 'grab';
    }

    function updateTransform() {
      modalContent.style.transform = `translate(${translateX}px, ${translateY}px) scale(${scale})`;
    }
  </script>

</body>

</html><|MERGE_RESOLUTION|>--- conflicted
+++ resolved
@@ -646,105 +646,6 @@
           Funcionalidades Principales
         </p>
         
-<<<<<<< HEAD
-        <div class="col-2" style="display: flex; flex-direction: column; justify-content: center; padding-right: 10px;">
-
-          <div style="margin-bottom: 20px;">
-            <h3
-              style="font-size: 44px; font-weight: 800; color: var(--primary); margin: 0; line-height: 1; letter-spacing: -1px;">
-              CUENTAS CLARAS
-            </h3>
-            <p
-              style="font-size: 20px; color: var(--text-light); margin-top: 12px; font-weight: 400; border-left: 5px solid var(--accent); padding-left: 15px; line-height: 1.3;">
-              Plataforma integral para gestión de comunidades y condominios.
-            </p>
-          </div>
-
-          <p
-            style="font-size: 14px; color: var(--accent); margin-bottom: 18px; font-weight: 800; text-transform: uppercase; letter-spacing: 1.5px;">
-            FUNCIONALIDADES PRINCIPALES
-          </p>
-
-          <ul
-            style="list-style: none; padding: 0; margin: 0; font-size: 18px; color: var(--text-light); line-height: 1.4;">
-            <li style="margin-bottom: 10px; display: flex; align-items: flex-start; gap: 12px;">
-              <i class="material-icons"
-                style="color: var(--accent); font-size: 22px; margin-top: 2px;">check_circle_outline</i>
-              <span>Emisión mensual de gastos comunes.</span>
-            </li>
-            <li style="margin-bottom: 10px; display: flex; align-items: flex-start; gap: 12px;">
-              <i class="material-icons"
-                style="color: var(--accent); font-size: 22px; margin-top: 2px;">check_circle_outline</i>
-              <span>Registro y prorrateo de consumos.</span>
-            </li>
-            <li style="margin-bottom: 10px; display: flex; align-items: flex-start; gap: 12px;">
-              <i class="material-icons"
-                style="color: var(--accent); font-size: 22px; margin-top: 2px;">check_circle_outline</i>
-              <span>Gestión de unidades y residentes.</span>
-            </li>
-            <li style="margin-bottom: 10px; display: flex; align-items: flex-start; gap: 12px;">
-              <i class="material-icons"
-                style="color: var(--accent); font-size: 22px; margin-top: 2px;">check_circle_outline</i>
-              <span>Control de pagos y conciliación.</span>
-            </li>
-            <li style="margin-bottom: 10px; display: flex; align-items: flex-start; gap: 12px;">
-              <i class="material-icons"
-                style="color: var(--accent); font-size: 22px; margin-top: 2px;">check_circle_outline</i>
-              <span>Gestión de reservas y bitácoras.</span>
-            </li>
-            <li style="display: flex; align-items: flex-start; gap: 12px;">
-              <i class="material-icons"
-                style="color: var(--accent); font-size: 22px; margin-top: 2px;">check_circle_outline</i>
-              <span>Roles y permisos por comunidad.</span>
-            </li>
-          </ul>
-
-        </div>
-
-        <div class="col" style="display: flex; flex-direction: column; gap: 22px;">
-
-          <div
-            style="background: white; border: 1px solid #eee; padding: 25px; border-radius: 16px; box-shadow: 0 12px 25px rgba(0,0,0,0.08);">
-            <div style="display:flex; gap:15px; margin-bottom:22px; align-items:flex-start;">
-              <i class="material-icons" style="font-size:34px; color: var(--accent);">diamond</i>
-              <div>
-                <strong
-                  style="font-size: 19px; display: block; margin-bottom: 5px; color: var(--text-main);">Transparencia</strong>
-                <span style="font-size: 16px; color: var(--text-light); line-height: 1.3;">Trazabilidad completa de cada
-                  transacción y movimiento financiero.</span>
-              </div>
-            </div>
-            <div style="display:flex; gap:15px; margin-bottom:22px; align-items:flex-start;">
-              <i class="material-icons" style="font-size:34px; color: var(--accent);">lock</i>
-              <div>
-                <strong
-                  style="font-size: 19px; display: block; margin-bottom: 5px; color: var(--text-main);">Seguridad</strong>
-                <span style="font-size: 16px; color: var(--text-light); line-height: 1.3;">Datos aislados por comunidad,
-                  cifrados y protegidos con autenticación multi-factor.</span>
-              </div>
-            </div>
-            <div style="display:flex; gap:15px; align-items:flex-start;">
-              <i class="material-icons" style="font-size:34px; color: var(--accent);">flash_on</i>
-              <div>
-                <strong
-                  style="font-size: 19px; display: block; margin-bottom: 5px; color: var(--text-main);">Automatización</strong>
-                <span style="font-size: 16px; color: var(--text-light); line-height: 1.3;">Eliminación de cálculos
-                  manuales mediante procesos automatizados y confiables.</span>
-              </div>
-            </div>
-          </div>
-
-          <div style="background: #f0f9ff; border-left: 6px solid var(--primary); padding: 20px; border-radius: 10px;">
-            <p style="font-size: 16px; margin: 0; color: var(--text-main); line-height: 1.4;">
-              <strong style="color: var(--primary); font-size: 18px; display:block; margin-bottom:6px;">Stack
-                Tecnológico:</strong>
-              Arquitectura escalable y modular con separación de responsabilidades: Backend (Node.js + Express),
-              Frontend (Next.js + React) y despliegue en contenedores Docker.
-            </p>
-          </div>
-
-        </div>
-=======
         <ul style="display: grid; grid-template-columns: 1fr 1fr; gap: 20px 10px; list-style: none; padding: 0; margin: 0;">
           
           <li style="display: flex; align-items: start; gap: 10px; font-size: 18px; color: var(--text-main); line-height: 1.3;">
@@ -778,7 +679,6 @@
           </li>
 
         </ul>
->>>>>>> cc223da7
       </div>
 
     </div>
@@ -789,13 +689,6 @@
         Objetivos del Proyecto
       </h3>
 
-<<<<<<< HEAD
-      <ul style="font-size: 28px; line-height: 1.5; color: var(--text-light); list-style: none; padding: 0;">
-
-        <li style="margin-bottom: 20px; display: flex; align-items: flex-start; gap: 20px;">
-          <i class="material-icons" style="font-size: 36px; color: var(--accent); margin-top: 4px;">group</i>
-          <span>Unificar todos los procesos administrativos de una comunidad.</span>
-=======
       <ul style="list-style: none; padding: 0; margin: 0; display: flex; flex-direction: column; gap: 20px;">
         
         <li style="background: white; padding: 18px; border-radius: 12px; box-shadow: 0 4px 12px rgba(0,0,0,0.05); border-left: 5px solid var(--accent);">
@@ -805,7 +698,6 @@
           <span style="font-size: 17px; color: var(--text-light); line-height: 1.3;">
             Centralizar la gestión administrativa en una sola herramienta eficiente.
           </span>
->>>>>>> cc223da7
         </li>
 
         <li style="background: white; padding: 18px; border-radius: 12px; box-shadow: 0 4px 12px rgba(0,0,0,0.05); border-left: 5px solid var(--accent);">
@@ -2075,21 +1967,11 @@
           %% NOTA TÉCNICA:
           %% La evidencia (fotos antes/después) se almacena
           %% directamente en el campo JSON del ticket.
-<<<<<<< HEAD
-        </div>
-      </div>
-    </div>
-
-
-
-    <section class="slide">
-=======
     </div>
   </div>
 </div>
  
    <section class="slide">
->>>>>>> cc223da7
       <div style="text-align: center; margin-bottom: 40px;">
         <h2
           style="font-size: 48px; color: var(--primary); margin: 0; display: inline-flex; align-items: center; gap: 15px;">
