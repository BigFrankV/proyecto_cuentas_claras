--- conflicted
+++ resolved
@@ -6,16 +6,9 @@
 function authorize(...allowed) {
   return (req, res, next) => {
     if (!req.user) return res.status(401).json({ error: 'unauthorized' });
-<<<<<<< HEAD
-    // DEPRECADO pero mantener compatibilidad: Global superadmin bypass
-    if (req.user.is_superadmin) return next();
-    const userRoles = req.user.roles || [];
-    const ok = allowed.some(r => userRoles.includes(r));
-=======
     if (req.user.is_superadmin) return next();
     const userRoles = (req.user.roles || []).map(r => typeof r === 'string' ? r.toLowerCase() : (r.slug || r.codigo || '').toLowerCase());
     const ok = allowed.some(r => userRoles.includes(String(r).toLowerCase()));
->>>>>>> 871358c2
     if (!ok) return res.status(403).json({ error: 'forbidden' });
     next();
   };
@@ -29,24 +22,6 @@
 function checkRoleLevel(comunidadIdParam = 'comunidadId', minLevel = 5) {
   return (req, res, next) => {
     if (!req.user) return res.status(401).json({ error: 'unauthorized' });
-<<<<<<< HEAD
-    // DEPRECADO: Compatibilidad con is_superadmin
-    if (req.user.is_superadmin) return next();
-    
-    const comunidadId = Number(req.params[comunidadIdParam]);
-    const memberships = req.user.memberships || [];
-    const membership = memberships.find(m => m.comunidadId === comunidadId);
-    
-    if (!membership) {
-      return res.status(403).json({ error: 'no membership in this community' });
-    }
-    
-    // nivel_acceso menor = más privilegios (1=superadmin, 7=residente)
-    if (membership.nivel_acceso > minLevel) {
-      return res.status(403).json({ error: 'insufficient privileges' });
-    }
-    
-=======
     if (req.user.is_superadmin) return next();
     const comunidadId = Number(req.params[comunidadIdParam]);
     const memberships = req.user.memberships || [];
@@ -55,7 +30,6 @@
     if (!membership) return res.status(403).json({ error: 'no membership in this community' });
     const nivel = membership.nivel ?? membership.nivel_acceso ?? 99;
     if (nivel > minLevel) return res.status(403).json({ error: 'insufficient privileges' });
->>>>>>> 871358c2
     next();
   };
 }
@@ -66,28 +40,16 @@
 function allowSelfOrRoles(paramName = 'id', ...allowed) {
   return (req, res, next) => {
     if (!req.user) return res.status(401).json({ error: 'unauthorized' });
-<<<<<<< HEAD
-    // DEPRECADO: Global superadmin bypass
-    if (req.user.is_superadmin) return next();
-    const personaId = req.user.persona_id;
-    if (personaId && String(personaId) === String(req.params[paramName])) return next();
-    const userRoles = req.user.roles || [];
-    const ok = allowed.some(r => userRoles.includes(r));
-=======
     if (req.user.is_superadmin) return next();
     const personaId = req.user.persona_id || req.user.personaId;
     if (personaId && String(personaId) === String(req.params[paramName])) return next();
     const userRoles = (req.user.roles || []).map(r => typeof r === 'string' ? r.toLowerCase() : (r.slug || r.codigo || '').toLowerCase());
     const ok = allowed.some(r => userRoles.includes(String(r).toLowerCase()));
->>>>>>> 871358c2
     if (!ok) return res.status(403).json({ error: 'forbidden' });
     next();
   };
 }
 
-<<<<<<< HEAD
-module.exports = { authorize, allowSelfOrRoles, checkRoleLevel };
-=======
 // Helpers exportables usados en middleware específicos
 function hasRole(req, allowedRoles = []) {
   if (!req.user) return false;
@@ -100,5 +62,4 @@
   return !!req.user && !!req.user.is_superadmin;
 }
 
-module.exports = { authorize, allowSelfOrRoles, checkRoleLevel, hasRole, isSuperAdmin };
->>>>>>> 871358c2
+module.exports = { authorize, allowSelfOrRoles, checkRoleLevel, hasRole, isSuperAdmin };