// ...existing code...
const express = require('express');
const router = express.Router();
const db = require('../db');
const { body, validationResult } = require('express-validator');
const { authenticate } = require('../middleware/auth');
const { authorize } = require('../middleware/authorize');
const { requireCommunity } = require('../middleware/tenancy');

/**
 * @openapi
 * /comunidades/{comunidadId}/centros-costo:
 * get:
 * tags: [CentrosCosto]
 * summary: Listar centros de costo por comunidad
 */
router.get('/comunidad/:comunidadId', authenticate, requireCommunity('comunidadId'), async (req, res) => {
  const comunidadId = Number(req.params.comunidadId);
<<<<<<< HEAD
  // Usando consulta 6.1 de CONSULTAS_CENTROS_COSTO.sql (para dropdown)
  const [rows] = await db.query('SELECT id, nombre, codigo FROM centro_costo WHERE comunidad_id = ? ORDER BY nombre LIMIT 500', [comunidadId]);
  res.json(rows);
});

router.post('/comunidad/:comunidadId', [
  authenticate, 
  requireCommunity('comunidadId', ['admin']), 
  body('nombre').notEmpty(), 
  body('codigo').optional().isString() // Se añade validación para código
], async (req, res) => {
  const comunidadId = Number(req.params.comunidadId); 
  const { nombre, codigo } = req.body;
  try { 
    // Usando consulta 3.1 de CONSULTAS_CENTROS_COSTO.sql (adaptada)
    const [result] = await db.query('INSERT INTO centro_costo (comunidad_id, nombre, codigo) VALUES (?,?,?)', [comunidadId, nombre, codigo || null]); 
    const [row] = await db.query('SELECT id, nombre, codigo FROM centro_costo WHERE id = ? LIMIT 1', [result.insertId]); 
    res.status(201).json(row[0]); 
  } catch (err) { 
    console.error(err); res.status(500).json({ error: 'server error' }); 
  }
});

router.patch('/:id', authenticate, authorize('admin','superadmin'), async (req, res) => { 
  const id = req.params.id; 
  const { nombre, codigo } = req.body;

  if (!nombre && !codigo) return res.status(400).json({ error: 'nombre or codigo required' }); 
  
  const updates = [];
  const values = [];

  if (nombre !== undefined) {
    updates.push('nombre = ?');
    values.push(nombre);
  }
  if (codigo !== undefined) {
    updates.push('codigo = ?');
    values.push(codigo);
  }

  // Usando consulta 3.2 de CONSULTAS_CENTROS_COSTO.sql (adaptada)
  values.push(id);
  try { 
    await db.query(`UPDATE centro_costo SET ${updates.join(', ')}, updated_at = NOW() WHERE id = ?`, values); 
    const [rows] = await db.query('SELECT id, nombre, codigo FROM centro_costo WHERE id = ? LIMIT 1', [id]); 
    res.json(rows[0]); 
  } catch (err) { 
    console.error(err); res.status(500).json({ error: 'server error' }); 
  } 
});

router.delete('/:id', authenticate, authorize('superadmin','admin'), async (req, res) => { 
  const id = req.params.id; 
  try { 
    // Usando consulta 3.3 de CONSULTAS_CENTROS_COSTO.sql (Eliminación simple)
    // Nota: La lógica de la API DEBE verificar la dependencia con gasto (consulta 5.4) antes de llamar a DELETE.
    await db.query('DELETE FROM centro_costo WHERE id = ?', [id]); 
    res.status(204).end(); 
  } catch (err) { 
    console.error(err); res.status(500).json({ error: 'server error' }); 
  } 
=======
  const [rows] = await db.query(`
    SELECT 
      id, 
      nombre, 
      descripcion, 
      departamento, 
      presupuesto, 
      ano_fiscal, 
      fecha_inicio, 
      fecha_fin, 
      activo, 
      color, 
      icono, 
      etiquetas,
      codigo,
      created_at, 
      updated_at 
    FROM centro_costo 
    WHERE comunidad_id = ? 
    ORDER BY created_at DESC 
    LIMIT 500
  `, [comunidadId]);
  res.json(rows);
});

/**
 * @openapi
 * /comunidades/{comunidadId}/centros-costo:
 *   post:
 *     tags: [CentrosCosto]
 *     summary: Crear nuevo centro de costo
 */
router.post('/comunidad/:comunidadId', [
  authenticate, 
  requireCommunity('comunidadId', ['admin', 'superadmin']), 
  body('nombre').notEmpty().withMessage('Nombre es requerido'),
  body('departamento').optional(),
  body('descripcion').optional(),
  body('presupuesto').optional().isFloat({ min: 0 }).withMessage('Presupuesto debe ser un número positivo'),
  body('icono').optional(),
  body('color').optional()
], async (req, res) => {
  const comunidadId = Number(req.params.comunidadId);
  
  // Validar errores de entrada
  const errors = validationResult(req);
  if (!errors.isEmpty()) {
    return res.status(400).json({ 
      error: 'Datos de entrada inválidos', 
      details: errors.array() 
    });
  }
  
  const { 
    nombre, 
    descripcion, 
    departamento, 
    presupuesto, 
    icono, 
    color 
  } = req.body;
  
  try {
    // Generar código automáticamente si no se proporciona
    const codigo = `CC${Date.now().toString().slice(-6)}`;
    
    const [result] = await db.query(`
      INSERT INTO centro_costo (
        comunidad_id, 
        nombre, 
        descripcion, 
        departamento, 
        presupuesto, 
        ano_fiscal,
        activo, 
        color, 
        icono, 
        codigo
      ) VALUES (?, ?, ?, ?, ?, YEAR(NOW()), TRUE, ?, ?, ?)
    `, [
      comunidadId, 
      nombre, 
      descripcion || null, 
      departamento || null, 
      presupuesto || 0, 
      color || '#2196F3', 
      icono || 'account_balance_wallet', 
      codigo
    ]);
    
    // Obtener el registro creado
    const [rows] = await db.query(`
      SELECT 
        id, 
        nombre, 
        descripcion, 
        departamento, 
        presupuesto, 
        ano_fiscal, 
        fecha_inicio, 
        fecha_fin, 
        activo, 
        color, 
        icono, 
        etiquetas,
        codigo,
        created_at, 
        updated_at 
      FROM centro_costo 
      WHERE id = ? 
      LIMIT 1
    `, [result.insertId]);
    
    res.status(201).json(rows[0]);
    
  } catch (err) {
    console.error('Error creando centro de costo:', err);
    res.status(500).json({ error: 'Error interno del servidor', details: err.message });
  }
});

/**
 * @openapi
 * /centros-costo/{id}/estadisticas:
 *   get:
 *     tags: [CentrosCosto]
 *     summary: Obtener estadísticas de centros de costo
 */
router.get('/comunidad/:comunidadId/estadisticas', authenticate, requireCommunity('comunidadId'), async (req, res) => {
  const comunidadId = Number(req.params.comunidadId);
  
  try {
    const [stats] = await db.query(`
      SELECT 
        COUNT(*) as total,
        SUM(CASE WHEN activo = 1 THEN 1 ELSE 0 END) as activos,
        SUM(CASE WHEN activo = 0 THEN 1 ELSE 0 END) as inactivos,
        SUM(COALESCE(presupuesto, 0)) as presupuesto_total,
        0 as gasto_total
      FROM centro_costo 
      WHERE comunidad_id = ?
    `, [comunidadId]);
    
    const [deptStats] = await db.query(`
      SELECT 
        departamento,
        COUNT(*) as count
      FROM centro_costo 
      WHERE comunidad_id = ? AND departamento IS NOT NULL
      GROUP BY departamento
    `, [comunidadId]);
    
    const departamentos = {};
    deptStats.forEach(row => {
      departamentos[row.departamento] = row.count;
    });
    
    const estadisticas = {
      total: stats[0].total,
      activos: stats[0].activos,
      inactivos: stats[0].inactivos,
      presupuesto_total: parseFloat(stats[0].presupuesto_total) || 0,
      gasto_total: 0, // TODO: Calcular desde tabla de gastos
      departamentos
    };
    
    res.json(estadisticas);
    
  } catch (err) {
    console.error('Error obteniendo estadísticas:', err);
    res.status(500).json({ error: 'Error interno del servidor' });
  }
});

/**
 * @openapi
 * /centros-costo/{id}:
 *   get:
 *     tags: [CentrosCosto]
 *     summary: Obtener centro de costo por ID
 */
router.get('/:id', authenticate, async (req, res) => {
  const id = Number(req.params.id);
  
  try {
    const [rows] = await db.query(`
      SELECT 
        id, 
        nombre, 
        descripcion, 
        departamento, 
        presupuesto, 
        ano_fiscal, 
        fecha_inicio, 
        fecha_fin, 
        activo, 
        color, 
        icono, 
        etiquetas,
        codigo,
        comunidad_id,
        created_at, 
        updated_at 
      FROM centro_costo 
      WHERE id = ? 
      LIMIT 1
    `, [id]);
    
    if (rows.length === 0) {
      return res.status(404).json({ error: 'Centro de costo no encontrado' });
    }
    
    res.json(rows[0]);
    
  } catch (err) {
    console.error('Error obteniendo centro de costo:', err);
    res.status(500).json({ error: 'Error interno del servidor' });
  }
});

/**
 * @openapi
 * /centros-costo/{id}:
 *   patch:
 *     tags: [CentrosCosto]
 *     summary: Actualizar centro de costo
 */
router.patch('/:id', [
  authenticate, 
  authorize('admin','superadmin'),
  body('nombre').optional().notEmpty().withMessage('Nombre no puede estar vacío'),
  body('descripcion').optional(),
  body('departamento').optional(),
  body('presupuesto').optional().isFloat({ min: 0 }).withMessage('Presupuesto debe ser un número positivo'),
  body('activo').optional().isBoolean(),
  body('icono').optional(),
  body('color').optional()
], async (req, res) => {
  const id = Number(req.params.id);
  
  // Validar errores de entrada
  const errors = validationResult(req);
  if (!errors.isEmpty()) {
    return res.status(400).json({ 
      error: 'Datos de entrada inválidos', 
      details: errors.array() 
    });
  }
  
  const updateFields = {};
  const allowedFields = [
    'nombre', 'descripcion', 'departamento', 'presupuesto', 
    'ano_fiscal', 'fecha_inicio', 'fecha_fin', 'activo', 
    'color', 'icono', 'etiquetas'
  ];
  
  // Construir campos a actualizar dinámicamente
  allowedFields.forEach(field => {
    if (req.body[field] !== undefined) {
      updateFields[field] = req.body[field];
    }
  });
  
  if (Object.keys(updateFields).length === 0) {
    return res.status(400).json({ error: 'No hay campos para actualizar' });
  }
  
  try {
    const setClause = Object.keys(updateFields).map(field => `${field} = ?`).join(', ');
    const values = Object.values(updateFields);
    values.push(id);
    
    await db.query(`UPDATE centro_costo SET ${setClause} WHERE id = ?`, values);
    
    // Obtener el registro actualizado
    const [rows] = await db.query(`
      SELECT 
        id, 
        nombre, 
        descripcion, 
        departamento, 
        presupuesto, 
        ano_fiscal, 
        fecha_inicio, 
        fecha_fin, 
        activo, 
        color, 
        icono, 
        etiquetas,
        codigo,
        comunidad_id,
        created_at, 
        updated_at 
      FROM centro_costo 
      WHERE id = ? 
      LIMIT 1
    `, [id]);
    
    if (rows.length === 0) {
      return res.status(404).json({ error: 'Centro de costo no encontrado' });
    }
    
    res.json(rows[0]);
    
  } catch (err) {
    console.error('Error actualizando centro de costo:', err);
    res.status(500).json({ error: 'Error interno del servidor' });
  }
});

/**
 * @openapi
 * /centros-costo/{id}:
 *   delete:
 *     tags: [CentrosCosto]
 *     summary: Eliminar centro de costo
 */
router.delete('/:id', authenticate, authorize('superadmin','admin'), async (req, res) => {
  const id = Number(req.params.id);
  
  try {
    // Verificar si existen gastos asociados
    const [gastos] = await db.query('SELECT COUNT(*) as count FROM gasto WHERE centro_costo_id = ?', [id]);
    
    if (gastos[0].count > 0) {
      return res.status(400).json({ 
        error: 'No se puede eliminar el centro de costo porque tiene gastos asociados',
        details: `Existen ${gastos[0].count} gastos asociados a este centro de costo`
      });
    }
    
    const [result] = await db.query('DELETE FROM centro_costo WHERE id = ?', [id]);
    
    if (result.affectedRows === 0) {
      return res.status(404).json({ error: 'Centro de costo no encontrado' });
    }
    
    res.status(204).end();
    
  } catch (err) {
    console.error('Error eliminando centro de costo:', err);
    res.status(500).json({ error: 'Error interno del servidor' });
  }
>>>>>>> 871358c2
});

module.exports = router;<|MERGE_RESOLUTION|>--- conflicted
+++ resolved
@@ -16,70 +16,6 @@
  */
 router.get('/comunidad/:comunidadId', authenticate, requireCommunity('comunidadId'), async (req, res) => {
   const comunidadId = Number(req.params.comunidadId);
-<<<<<<< HEAD
-  // Usando consulta 6.1 de CONSULTAS_CENTROS_COSTO.sql (para dropdown)
-  const [rows] = await db.query('SELECT id, nombre, codigo FROM centro_costo WHERE comunidad_id = ? ORDER BY nombre LIMIT 500', [comunidadId]);
-  res.json(rows);
-});
-
-router.post('/comunidad/:comunidadId', [
-  authenticate, 
-  requireCommunity('comunidadId', ['admin']), 
-  body('nombre').notEmpty(), 
-  body('codigo').optional().isString() // Se añade validación para código
-], async (req, res) => {
-  const comunidadId = Number(req.params.comunidadId); 
-  const { nombre, codigo } = req.body;
-  try { 
-    // Usando consulta 3.1 de CONSULTAS_CENTROS_COSTO.sql (adaptada)
-    const [result] = await db.query('INSERT INTO centro_costo (comunidad_id, nombre, codigo) VALUES (?,?,?)', [comunidadId, nombre, codigo || null]); 
-    const [row] = await db.query('SELECT id, nombre, codigo FROM centro_costo WHERE id = ? LIMIT 1', [result.insertId]); 
-    res.status(201).json(row[0]); 
-  } catch (err) { 
-    console.error(err); res.status(500).json({ error: 'server error' }); 
-  }
-});
-
-router.patch('/:id', authenticate, authorize('admin','superadmin'), async (req, res) => { 
-  const id = req.params.id; 
-  const { nombre, codigo } = req.body;
-
-  if (!nombre && !codigo) return res.status(400).json({ error: 'nombre or codigo required' }); 
-  
-  const updates = [];
-  const values = [];
-
-  if (nombre !== undefined) {
-    updates.push('nombre = ?');
-    values.push(nombre);
-  }
-  if (codigo !== undefined) {
-    updates.push('codigo = ?');
-    values.push(codigo);
-  }
-
-  // Usando consulta 3.2 de CONSULTAS_CENTROS_COSTO.sql (adaptada)
-  values.push(id);
-  try { 
-    await db.query(`UPDATE centro_costo SET ${updates.join(', ')}, updated_at = NOW() WHERE id = ?`, values); 
-    const [rows] = await db.query('SELECT id, nombre, codigo FROM centro_costo WHERE id = ? LIMIT 1', [id]); 
-    res.json(rows[0]); 
-  } catch (err) { 
-    console.error(err); res.status(500).json({ error: 'server error' }); 
-  } 
-});
-
-router.delete('/:id', authenticate, authorize('superadmin','admin'), async (req, res) => { 
-  const id = req.params.id; 
-  try { 
-    // Usando consulta 3.3 de CONSULTAS_CENTROS_COSTO.sql (Eliminación simple)
-    // Nota: La lógica de la API DEBE verificar la dependencia con gasto (consulta 5.4) antes de llamar a DELETE.
-    await db.query('DELETE FROM centro_costo WHERE id = ?', [id]); 
-    res.status(204).end(); 
-  } catch (err) { 
-    console.error(err); res.status(500).json({ error: 'server error' }); 
-  } 
-=======
   const [rows] = await db.query(`
     SELECT 
       id, 
@@ -423,7 +359,6 @@
     console.error('Error eliminando centro de costo:', err);
     res.status(500).json({ error: 'Error interno del servidor' });
   }
->>>>>>> 871358c2
 });
 
 module.exports = router;