const express = require('express');
const router = express.Router();
const db = require('../db');
const { body, validationResult } = require('express-validator');
const { authenticate } = require('../middleware/auth');
const { authorize } = require('../middleware/authorize');
const { requireCommunity } = require('../middleware/tenancy');

/**
 * @openapi
 * tags:
 *   - name: Membresias
 *     description: |
 *       Gestión de membresías y roles de usuarios en comunidades.
 *       
 *       **Sistema de Roles (v2.0):**
 *       El sistema utiliza una tabla `usuario_comunidad_rol` que asigna roles jerárquicos a usuarios por comunidad.
 *       
 *       **Roles disponibles:**
 *       1. `superadmin` - Super Administrador (nivel 1)
 *       2. `admin` - Administrador (nivel 2)
 *       3. `comite` - Comité (nivel 3)
 *       4. `contador` - Contador (nivel 4)
 *       5. `conserje` - Conserje (nivel 5)
 *       6. `propietario` - Propietario (nivel 6)
 *       7. `residente` - Residente (nivel 7)
 *       
 *       **Nota:** Nivel de acceso menor = mayor privilegio
 * 
 * /comunidad/{comunidadId}:
 *   get:
 *     tags: [Membresias]
 *     summary: Listar membresías de una comunidad
 *     description: Obtiene todas las membresías activas e inactivas de una comunidad con información de roles
 *     security:
 *       - bearerAuth: []
 *     parameters:
 *       - in: path
 *         name: comunidadId
 *         required: true
 *         schema:
 *           type: integer
 *         description: ID de la comunidad
 *     responses:
 *       200:
 *         description: Lista de membresías obtenida exitosamente
 *         content:
 *           application/json:
 *             schema:
 *               type: array
 *               items:
 *                 $ref: '#/components/schemas/Membresia'
 *       401:
 *         $ref: '#/components/responses/UnauthorizedError'
 *       403:
 *         description: No tiene permisos en esta comunidad
 *       500:
 *         description: Error del servidor
 */

// List membresias
router.get('/', authenticate, async (req, res) => {
  const { comunidad_id, usuario_id, rol_id, activo, limit = 20, offset = 0 } = req.query;
  
  let query = `
    SELECT 
      urc.id,
      urc.usuario_id,
      u.username,
      p.nombres,
      p.apellidos,
      CONCAT(p.nombres, ' ', p.apellidos) AS nombre_completo,
      p.rut,
      p.dv,
      CONCAT(p.rut, '-', p.dv) AS rut_completo,
      c.id AS comunidad_id,
      c.razon_social AS comunidad_nombre,
      rs.id AS rol_id,
      rs.nombre AS rol_nombre,
      rs.codigo AS rol_codigo,
      rs.nivel_acceso,
      urc.desde,
      urc.hasta,
      urc.activo,
      urc.created_at,
      urc.updated_at
    FROM usuario_rol_comunidad urc
    JOIN usuario u ON urc.usuario_id = u.id
    JOIN persona p ON u.persona_id = p.id
    JOIN comunidad c ON urc.comunidad_id = c.id
    JOIN rol_sistema rs ON urc.rol_id = rs.id
    WHERE 1=1
  `;
  const params = [];

  if (comunidad_id) {
    query += ' AND urc.comunidad_id = ?';
    params.push(comunidad_id);
  }
  if (usuario_id) {
    query += ' AND urc.usuario_id = ?';
    params.push(usuario_id);
  }
  if (rol_id) {
    query += ' AND urc.rol_id = ?';
    params.push(rol_id);
  }
  if (activo !== undefined) {
    query += ' AND urc.activo = ?';
    params.push(activo === 'true' ? 1 : 0);
  }

  query += ' ORDER BY urc.created_at DESC LIMIT ? OFFSET ?';
  params.push(parseInt(limit), parseInt(offset));

  const [rows] = await db.query(query, params);

  // Contar total
  const countQuery = `
    SELECT COUNT(*) as total
    FROM usuario_rol_comunidad urc
    WHERE 1=1
  `;
  const countParams = [];
  if (comunidad_id) {
    countQuery += ' AND comunidad_id = ?';
    countParams.push(comunidad_id);
  }
  if (usuario_id) {
    countQuery += ' AND usuario_id = ?';
    countParams.push(usuario_id);
  }
  if (rol_id) {
    countQuery += ' AND rol_id = ?';
    countParams.push(rol_id);
  }
  if (activo !== undefined) {
    countQuery += ' AND activo = ?';
    countParams.push(activo === 'true' ? 1 : 0);
  }
  const [[{ total }]] = await db.query(countQuery, countParams);

  res.json({
    data: rows,
    meta: {
      total,
      page: Math.floor(offset / limit) + 1,
      pageSize: parseInt(limit)
    }
  });
});

/**
 * @openapi
 * /comunidad/{comunidadId}:
 *   post:
 *     tags: [Membresias]
 *     summary: Crear nueva membresía
 *     description: |
 *       Asigna un rol a un usuario en una comunidad específica.
 *       
 *       **⚠️ Breaking Change (v2.0):**
 *       - Ahora requiere `usuario_id` (antes `persona_id`)
 *       - Ahora requiere `rol_id` numérico (antes `rol` como string)
 *       
 *       **Solo administradores pueden crear membresías.**
 *     security:
 *       - bearerAuth: []
 *     parameters:
 *       - in: path
 *         name: comunidadId
 *         required: true
 *         schema:
 *           type: integer
 *         description: ID de la comunidad
 *     requestBody:
 *       required: true
 *       content:
 *         application/json:
 *           schema:
 *             type: object
 *             required:
 *               - usuario_id
 *               - rol_id
 *             properties:
 *               usuario_id:
 *                 type: integer
 *                 description: ID del usuario a asignar
 *                 example: 1
 *               rol_id:
 *                 type: integer
 *                 minimum: 1
 *                 maximum: 7
 *                 description: ID del rol (1=superadmin, 2=admin, ..., 7=residente)
 *                 example: 2
 *               desde:
 *                 type: string
 *                 format: date
 *                 description: Fecha de inicio (por defecto hoy)
 *                 example: "2025-01-01"
 *               hasta:
 *                 type: string
 *                 format: date
 *                 nullable: true
 *                 description: Fecha de fin (null = indefinido)
 *                 example: "2025-12-31"
 *               activo:
 *                 type: boolean
 *                 default: true
 *                 description: Si la membresía está activa
 *     responses:
 *       201:
 *         description: Membresía creada exitosamente
 *         content:
 *           application/json:
 *             schema:
 *               $ref: '#/components/schemas/Membresia'
 *       400:
 *         description: Rol inválido o datos incorrectos
 *       401:
 *         $ref: '#/components/responses/UnauthorizedError'
 *       403:
 *         description: No tiene permisos de administrador
 *       500:
 *         description: Error del servidor
 */

// Create membresia (admin of comunidad or superadmin)
router.post('/', [
  authenticate, 
  authorize('admin','superadmin'), 
  body('usuario_id').isInt(), 
  body('comunidad_id').isInt(),
  body('rol_id').isInt()
], async (req, res) => {
  const errors = validationResult(req); 
  if (!errors.isEmpty()) return res.status(400).json({ errors: errors.array() });
  
  const { usuario_id, comunidad_id, rol_id, activo, desde, hasta } = req.body;
  
  // Verificar que el rol existe
  const [rolRows] = await db.query('SELECT id, codigo FROM rol_sistema WHERE id = ? LIMIT 1', [rol_id]);
  if (!rolRows.length) return res.status(400).json({ error: 'invalid rol_id' });
  
  const desdeVal = desde || new Date().toISOString().slice(0,10); // YYYY-MM-DD
  
  try {
<<<<<<< HEAD
=======
    // Evitar asignar comunidad a un superadmin
    const [targetUser] = await db.query('SELECT is_superadmin FROM usuario WHERE id = ? LIMIT 1', [usuario_id]);
    if (targetUser[0]?.is_superadmin) {
      return res.status(400).json({ success: false, error: 'No se puede asignar comunidad a un superadmin' });
    }

>>>>>>> 871358c2
    const [result] = await db.query(
      'INSERT INTO usuario_rol_comunidad (comunidad_id, usuario_id, rol_id, desde, hasta, activo) VALUES (?,?,?,?,?,?)', 
      [comunidad_id, usuario_id, rol_id, desdeVal, hasta || null, typeof activo === 'undefined' ? 1 : (activo ? 1 : 0)]
    );
    
    const [row] = await db.query(`
      SELECT 
        ucr.id, 
        ucr.usuario_id,
        u.persona_id,
        r.codigo as rol,
        r.nombre as rol_nombre,
        ucr.desde, 
        ucr.hasta, 
        ucr.activo 
      FROM usuario_rol_comunidad ucr
      INNER JOIN rol_sistema r ON r.id = ucr.rol_id
      INNER JOIN usuario u ON u.id = ucr.usuario_id
      WHERE ucr.id = ? 
      LIMIT 1
    `, [result.insertId]);
    
    res.status(201).json(row[0]);
  } catch (err) {
    console.error(err); 
    res.status(500).json({ error: 'server error' });
  }
});

/**
 * @swagger
 * /membresias/{id}:
 *   patch:
 *     tags: [Membresias]
 *     summary: Actualizar una membresía existente
 *     description: |
 *       Permite actualizar los datos de una membresía (rol, estado activo, fecha de vencimiento).
 *       Solo administradores o superadministradores pueden usar este endpoint.
 *     security:
 *       - bearerAuth: []
 *     parameters:
 *       - in: path
 *         name: id
 *         required: true
 *         schema:
 *           type: integer
 *         description: ID de la membresía (registro en usuario_comunidad_rol)
 *     requestBody:
 *       description: Campos a actualizar (solo los campos enviados serán modificados)
 *       content:
 *         application/json:
 *           schema:
 *             type: object
 *             properties:
 *               rol_id:
 *                 type: integer
 *                 description: Nuevo rol (1=superadmin, 2=admin, 3=tesorero, 4=secretario, 5=directivo, 6=propietario, 7=residente)
 *                 example: 3
 *               activo:
 *                 type: boolean
 *                 description: Estado de la membresía
 *                 example: true
 *               hasta:
 *                 type: string
 *                 format: date
 *                 description: Fecha de vencimiento de la membresía (YYYY-MM-DD)
 *                 example: "2025-12-31"
 *     responses:
 *       200:
 *         description: Membresía actualizada exitosamente
 *         content:
 *           application/json:
 *             schema:
 *               $ref: '#/components/schemas/Membresia'
 *       400:
 *         description: No se enviaron campos para actualizar
 *       401:
 *         $ref: '#/components/responses/UnauthorizedError'
 *       403:
 *         description: No tiene permisos (requiere admin o superadmin)
 *       500:
 *         description: Error del servidor
 */

// Patch membresia (admin/superadmin)
router.patch('/:id', authenticate, authorize('admin','superadmin'), async (req, res) => {
  const id = req.params.id; 
  const allowedFields = ['rol_id', 'activo', 'hasta']; 
  const updates = []; 
  const values = [];
  
  allowedFields.forEach(f => { 
    if (req.body[f] !== undefined) { 
      updates.push(`${f} = ?`); 
      values.push(req.body[f]); 
    } 
  }); 
  
  if (!updates.length) return res.status(400).json({ error: 'no fields to update' }); 
  values.push(id);
  
  try { 
    await db.query(`UPDATE usuario_rol_comunidad SET ${updates.join(', ')} WHERE id = ?`, values); 
    const [rows] = await db.query(`
      SELECT 
        ucr.id, 
        ucr.usuario_id,
        u.persona_id,
        r.codigo as rol,
        r.nombre as rol_nombre,
        ucr.activo 
      FROM usuario_rol_comunidad ucr
      INNER JOIN rol_sistema r ON r.id = ucr.rol_id
      INNER JOIN usuario u ON u.id = ucr.usuario_id
      WHERE ucr.id = ? 
      LIMIT 1
    `, [id]); 
    res.json(rows[0]); 
  } catch (err) { 
    console.error(err); 
    res.status(500).json({ error: 'server error' }); 
  }
<<<<<<< HEAD
});

/**
 * @swagger
 * /membresias/{id}:
 *   delete:
 *     tags: [Membresias]
 *     summary: Eliminar una membresía
 *     description: |
 *       Elimina permanentemente una membresía de un usuario en una comunidad.
 *       Solo administradores o superadministradores pueden usar este endpoint.
 *       
 *       ⚠️ **PRECAUCIÓN**: Esta acción no puede deshacerse. El usuario perderá todo acceso a la comunidad.
 *     security:
 *       - bearerAuth: []
 *     parameters:
 *       - in: path
 *         name: id
 *         required: true
 *         schema:
 *           type: integer
 *         description: ID de la membresía a eliminar (registro en usuario_comunidad_rol)
 *     responses:
 *       204:
 *         description: Membresía eliminada exitosamente (sin contenido)
 *       401:
 *         $ref: '#/components/responses/UnauthorizedError'
 *       403:
 *         description: No tiene permisos (requiere admin o superadmin)
 *       500:
 *         description: Error del servidor
 */

router.delete('/:id', authenticate, authorize('admin','superadmin'), async (req, res) => { 
  const id = req.params.id; 
  try { 
    await db.query('DELETE FROM usuario_rol_comunidad WHERE id = ?', [id]); 
    res.status(204).end(); 
  } catch (err) { 
    console.error(err); 
    res.status(500).json({ error: 'server error' }); 
  } 
});

/**
=======
});

/**
 * @swagger
 * /membresias/{id}:
 *   delete:
 *     tags: [Membresias]
 *     summary: Eliminar una membresía
 *     description: |
 *       Elimina permanentemente una membresía de un usuario en una comunidad.
 *       Solo administradores o superadministradores pueden usar este endpoint.
 *       
 *       ⚠️ **PRECAUCIÓN**: Esta acción no puede deshacerse. El usuario perderá todo acceso a la comunidad.
 *     security:
 *       - bearerAuth: []
 *     parameters:
 *       - in: path
 *         name: id
 *         required: true
 *         schema:
 *           type: integer
 *         description: ID de la membresía a eliminar (registro en usuario_comunidad_rol)
 *     responses:
 *       204:
 *         description: Membresía eliminada exitosamente (sin contenido)
 *       401:
 *         $ref: '#/components/responses/UnauthorizedError'
 *       403:
 *         description: No tiene permisos (requiere admin o superadmin)
 *       500:
 *         description: Error del servidor
 */

router.delete('/:id', authenticate, authorize('admin','superadmin'), async (req, res) => { 
  const id = req.params.id; 
  try { 
    await db.query('DELETE FROM usuario_rol_comunidad WHERE id = ?', [id]); 
    res.status(204).end(); 
  } catch (err) { 
    console.error(err); 
    res.status(500).json({ error: 'server error' }); 
  } 
});

/**
>>>>>>> 871358c2
 * @openapi
 * /membresias/{id}:
 *   get:
 *     tags: [Membresias]
 *     summary: Obtener membresía por ID
 *     security:
 *       - bearerAuth: []
 *     parameters:
 *       - in: path
 *         name: id
 *         required: true
 *         schema:
 *           type: integer
 *     responses:
 *       200:
 *         description: Membresía encontrada
 *         content:
 *           application/json:
 *             schema:
 *               $ref: '#/components/schemas/Membresia'
 *       404:
 *         description: Membresía no encontrada
 */

// Get membresia by id
router.get('/:id', authenticate, async (req, res) => {
  const id = req.params.id;
  const [rows] = await db.query(`
    SELECT 
      urc.id,
      urc.usuario_id,
      u.username,
      p.nombres,
      p.apellidos,
      CONCAT(p.nombres, ' ', p.apellidos) AS nombre_completo,
      p.rut,
      p.dv,
      CONCAT(p.rut, '-', p.dv) AS rut_completo,
      c.id AS comunidad_id,
      c.razon_social AS comunidad_nombre,
      rs.id AS rol_id,
      rs.nombre AS rol_nombre,
      rs.codigo AS rol_codigo,
      rs.nivel_acceso,
      urc.desde,
      urc.hasta,
      urc.activo,
      urc.created_at,
      urc.updated_at
    FROM usuario_rol_comunidad urc
    JOIN usuario u ON urc.usuario_id = u.id
    JOIN persona p ON u.persona_id = p.id
    JOIN comunidad c ON urc.comunidad_id = c.id
    JOIN rol_sistema rs ON urc.rol_id = rs.id
    WHERE urc.id = ?
  `, [id]);
  if (rows.length === 0) return res.status(404).json({ error: 'Membresía no encontrada' });
  res.json(rows[0]);
});

/**
 * @openapi
 * /membresias/catalogos/planes:
 *   get:
 *     tags: [Membresias]
 *     summary: Obtener catálogo de planes
 *     security:
 *       - bearerAuth: []
 *     responses:
 *       200:
 *         description: Lista de planes
 *         content:
 *           application/json:
 *             schema:
 *               type: array
 *               items:
 *                 type: object
 *                 properties:
 *                   id:
 *                     type: integer
 *                   codigo:
 *                     type: string
 *                   nombre:
 *                     type: string
 *                   nivel_acceso:
 *                     type: integer
 */

// Get catalogos planes
router.get('/catalogos/planes', authenticate, async (req, res) => {
  const [rows] = await db.query('SELECT id, codigo, nombre, nivel_acceso FROM rol_sistema ORDER BY nivel_acceso');
  res.json(rows);
});

/**
 * @openapi
 * /membresias/catalogos/estados:
 *   get:
 *     tags: [Membresias]
 *     summary: Obtener catálogo de estados
 *     security:
 *       - bearerAuth: []
 *     responses:
 *       200:
 *         description: Lista de estados
 *         content:
 *           application/json:
 *             schema:
 *               type: array
 *               items:
 *                 type: string
 */

// Get catalogos estados
router.get('/catalogos/estados', authenticate, async (req, res) => {
  res.json(['activo', 'inactivo']);
});

/**
 * @openapi
 * components:
 *   schemas:
 *     Membresia:
 *       type: object
 *       properties:
 *         id:
 *           type: integer
 *         usuario_id:
 *           type: integer
 *         username:
 *           type: string
 *         nombres:
 *           type: string
 *         apellidos:
 *           type: string
 *         nombre_completo:
 *           type: string
 *         rut:
 *           type: string
 *         dv:
 *           type: string
 *         rut_completo:
 *           type: string
 *         comunidad_id:
 *           type: integer
 *         comunidad_nombre:
 *           type: string
 *         rol_id:
 *           type: integer
 *         rol_nombre:
 *           type: string
 *         rol_codigo:
 *           type: string
 *         nivel_acceso:
 *           type: integer
 *         desde:
 *           type: string
 *           format: date
 *         hasta:
 *           type: string
 *           format: date
 *           nullable: true
 *         activo:
 *           type: boolean
 *         created_at:
 *           type: string
 *           format: date-time
 *         updated_at:
 *           type: string
 *           format: date-time
 *     Error:
 *       type: object
 *       properties:
 *         error:
 *           type: string
 *   responses:
 *     UnauthorizedError:
 *       description: No autorizado
 *       content:
 *         application/json:
 *           schema:
 *             $ref: '#/components/schemas/Error'
 */

module.exports = router;<|MERGE_RESOLUTION|>--- conflicted
+++ resolved
@@ -245,15 +245,12 @@
   const desdeVal = desde || new Date().toISOString().slice(0,10); // YYYY-MM-DD
   
   try {
-<<<<<<< HEAD
-=======
     // Evitar asignar comunidad a un superadmin
     const [targetUser] = await db.query('SELECT is_superadmin FROM usuario WHERE id = ? LIMIT 1', [usuario_id]);
     if (targetUser[0]?.is_superadmin) {
       return res.status(400).json({ success: false, error: 'No se puede asignar comunidad a un superadmin' });
     }
 
->>>>>>> 871358c2
     const [result] = await db.query(
       'INSERT INTO usuario_rol_comunidad (comunidad_id, usuario_id, rol_id, desde, hasta, activo) VALUES (?,?,?,?,?,?)', 
       [comunidad_id, usuario_id, rol_id, desdeVal, hasta || null, typeof activo === 'undefined' ? 1 : (activo ? 1 : 0)]
@@ -376,7 +373,6 @@
     console.error(err); 
     res.status(500).json({ error: 'server error' }); 
   }
-<<<<<<< HEAD
 });
 
 /**
@@ -422,53 +418,6 @@
 });
 
 /**
-=======
-});
-
-/**
- * @swagger
- * /membresias/{id}:
- *   delete:
- *     tags: [Membresias]
- *     summary: Eliminar una membresía
- *     description: |
- *       Elimina permanentemente una membresía de un usuario en una comunidad.
- *       Solo administradores o superadministradores pueden usar este endpoint.
- *       
- *       ⚠️ **PRECAUCIÓN**: Esta acción no puede deshacerse. El usuario perderá todo acceso a la comunidad.
- *     security:
- *       - bearerAuth: []
- *     parameters:
- *       - in: path
- *         name: id
- *         required: true
- *         schema:
- *           type: integer
- *         description: ID de la membresía a eliminar (registro en usuario_comunidad_rol)
- *     responses:
- *       204:
- *         description: Membresía eliminada exitosamente (sin contenido)
- *       401:
- *         $ref: '#/components/responses/UnauthorizedError'
- *       403:
- *         description: No tiene permisos (requiere admin o superadmin)
- *       500:
- *         description: Error del servidor
- */
-
-router.delete('/:id', authenticate, authorize('admin','superadmin'), async (req, res) => { 
-  const id = req.params.id; 
-  try { 
-    await db.query('DELETE FROM usuario_rol_comunidad WHERE id = ?', [id]); 
-    res.status(204).end(); 
-  } catch (err) { 
-    console.error(err); 
-    res.status(500).json({ error: 'server error' }); 
-  } 
-});
-
-/**
->>>>>>> 871358c2
  * @openapi
  * /membresias/{id}:
  *   get:
