// ...existing code...
const express = require('express');
const router = express.Router();
const db = require('../db');
const { body, validationResult, query } = require('express-validator');
<<<<<<< HEAD
const { authenticate } = require('../middleware/auth'); // Usando middleware de desarrollo
=======
const { authenticate } = require('../middleware/auth');
>>>>>>> 9d43f930
const { authorize } = require('../middleware/authorize');
const { requireCommunity } = require('../middleware/tenancy');

/**
 * @openapi
 * tags:
 *   - name: Edificios
 *     description: Gestión de edificios
 */

/**
 * @openapi
 * /edificios:
 *   get:
 *     tags: [Edificios]
 *     summary: Obtener todos los edificios con estadísticas
 *     description: Lista todos los edificios con información estadística completa
 *     parameters:
 *       - in: query
 *         name: search
 *         schema:
 *           type: string
 *         description: Texto de búsqueda (nombre, código, dirección)
 *       - in: query
 *         name: comunidadId
 *         schema:
 *           type: integer
 *         description: ID de la comunidad
 *       - in: query
 *         name: estado
 *         schema:
 *           type: string
 *           enum: [activo, inactivo, construccion, mantenimiento]
 *         description: Estado del edificio
 *       - in: query
 *         name: fechaDesde
 *         schema:
 *           type: string
 *           format: date
 *         description: Fecha desde (YYYY-MM-DD)
 *       - in: query
 *         name: fechaHasta
 *         schema:
 *           type: string
 *           format: date
 *         description: Fecha hasta (YYYY-MM-DD)
 *     responses:
 *       200:
 *         description: Lista de edificios con estadísticas
 */
// GET /edificios - Obtener todos los edificios con estadísticas y filtros
router.get('/', authenticate, async (req, res) => {
  try {
    const { search, comunidadId, estado, fechaDesde, fechaHasta } = req.query;
    
    let query = `
      SELECT 
        e.id,
        e.nombre,
        e.codigo,
        e.direccion,
        e.created_at AS fecha_creacion,
        e.updated_at AS fecha_actualizacion,
        c.razon_social AS comunidad_nombre,
        c.id AS comunidad_id,
        COUNT(DISTINCT t.id) AS numero_torres,
        COUNT(DISTINCT u.id) AS total_unidades,
        COUNT(DISTINCT CASE WHEN u.activa = 1 THEN u.id END) AS unidades_activas,
        CASE 
          WHEN COUNT(DISTINCT u.id) = 0 THEN 'construccion'
          WHEN COUNT(DISTINCT CASE WHEN u.activa = 1 THEN u.id END) = COUNT(DISTINCT u.id) THEN 'activo'
          WHEN COUNT(DISTINCT CASE WHEN u.activa = 1 THEN u.id END) = 0 THEN 'inactivo'
          ELSE 'mantenimiento'
        END AS estado,
        CASE 
          WHEN c.direccion LIKE '%Las Condes%' OR c.direccion LIKE '%Vitacura%' OR c.direccion LIKE '%Providencia%' THEN 'residencial'
          WHEN c.direccion LIKE '%Centro%' THEN 'comercial'
          ELSE 'mixto'
        END AS tipo,
        ROUND(
          (COUNT(DISTINCT CASE WHEN u.activa = 1 THEN u.id END) / 
           NULLIF(COUNT(DISTINCT u.id), 0)) * 100, 1
        ) AS porcentaje_ocupacion
      FROM edificio e
      INNER JOIN comunidad c ON e.comunidad_id = c.id
      LEFT JOIN torre t ON e.id = t.edificio_id
      LEFT JOIN unidad u ON e.id = u.edificio_id
      WHERE 1=1
    `;
    
    const params = [];
    
    // Filtros
    if (search) {
      query += ` AND (
        e.nombre LIKE ? OR
        e.codigo LIKE ? OR
        e.direccion LIKE ? OR
        c.razon_social LIKE ?
      )`;
      const searchParam = `%${search}%`;
      params.push(searchParam, searchParam, searchParam, searchParam);
    }
    
    if (comunidadId) {
      query += ` AND c.id = ?`;
      params.push(comunidadId);
    }
    
    if (fechaDesde) {
      query += ` AND e.created_at >= ?`;
      params.push(fechaDesde);
    }
    
    if (fechaHasta) {
      query += ` AND e.created_at <= ?`;
      params.push(fechaHasta);
    }
    
    query += `
      GROUP BY e.id, e.nombre, e.codigo, e.direccion, e.created_at, e.updated_at, c.razon_social, c.id, c.direccion
    `;
    
    // Filtro por estado calculado (se aplica después del GROUP BY)
    if (estado) {
      query += ` HAVING estado = ?`;
      params.push(estado);
    }
    
    query += ` ORDER BY e.nombre`;
    
    const [rows] = await db.query(query, params);
    res.json(rows);
  } catch (error) {
    console.error('Error fetching edificios:', error);
    res.status(500).json({ error: 'Error interno del servidor' });
  }
});

/**
 * @openapi
 * /edificios/stats:
 *   get:
 *     tags: [Edificios]
 *     summary: Obtener estadísticas generales de edificios
 *     responses:
 *       200:
 *         description: Estadísticas generales
 */
// GET /edificios/stats - Obtener estadísticas generales
router.get('/stats', authenticate, async (req, res) => {
  try {
    const [stats] = await db.query(`
      SELECT 
        COUNT(*) AS total_edificios,
        COUNT(CASE WHEN (
          SELECT COUNT(DISTINCT CASE WHEN u.activa = 1 THEN u.id END) 
          FROM unidad u WHERE u.edificio_id = e.id
        ) > 0 THEN 1 END) AS edificios_activos,
        SUM((SELECT COUNT(DISTINCT u.id) FROM unidad u WHERE u.edificio_id = e.id)) AS total_unidades,
        SUM((SELECT COUNT(DISTINCT CASE WHEN u.activa = 1 THEN u.id END) FROM unidad u WHERE u.edificio_id = e.id)) AS unidades_ocupadas,
        ROUND(
          (SUM((SELECT COUNT(DISTINCT CASE WHEN u.activa = 1 THEN u.id END) FROM unidad u WHERE u.edificio_id = e.id)) / 
           NULLIF(SUM((SELECT COUNT(DISTINCT u.id) FROM unidad u WHERE u.edificio_id = e.id)), 0)) * 100, 2
        ) AS ocupacion
      FROM edificio e
    `);
    
    res.json(stats[0]);
  } catch (error) {
    console.error('Error fetching stats:', error);
    res.status(500).json({ error: 'Error interno del servidor' });
  }
});

/**
 * @openapi
 * /edificios/comunidades-opciones:
 *   get:
 *     tags: [Edificios]
 *     summary: Obtener lista de comunidades para formularios
 *     responses:
 *       200:
 *         description: Lista de comunidades disponibles
 */
// GET /edificios/comunidades-opciones - Obtener comunidades para formularios
router.get('/comunidades-opciones', authenticate, async (req, res) => {
  try {
    const [rows] = await db.query(`
      SELECT 
        id AS value, 
        razon_social AS label,
        direccion,
        email_contacto,
        telefono_contacto
      FROM comunidad 
      ORDER BY razon_social
    `);
    
    res.json(rows);
  } catch (error) {
    console.error('Error fetching comunidades:', error);
    res.status(500).json({ error: 'Error interno del servidor' });
  }
});

/**
 * @openapi
 * /edificios/{id}:
 *   get:
 *     tags: [Edificios]
 *     summary: Obtener edificio por ID
 *     parameters:
 *       - in: path
 *         name: id
 *         required: true
 *         schema:
 *           type: integer
 *         description: ID del edificio
 *     responses:
 *       200:
 *         description: Información completa del edificio
 *       404:
 *         description: Edificio no encontrado
 */
// GET /edificios/:id - Obtener edificio específico con información completa
router.get('/:id', authenticate, async (req, res) => {
  try {
    const id = req.params.id;
    
    const [rows] = await db.query(`
      SELECT 
        e.id,
        e.nombre,
        e.codigo,
        e.direccion,
        e.created_at AS fecha_creacion,
        e.updated_at AS fecha_actualizacion,
        e.tipo,
        e.pisos,
        e.ano_construccion,
        e.area_comun,
        e.area_privada,
        e.parqueaderos,
        e.depositos,
        e.administrador,
        e.telefono_administrador,
        e.email_administrador,
        e.servicios,
        e.amenidades,
        e.latitud,
        e.longitud,
        e.imagen,
        e.observaciones,
        e.estado,
        c.id AS comunidad_id,
        c.razon_social AS comunidad_nombre,
        c.direccion AS comunidad_direccion,
        COUNT(DISTINCT t.id) AS numero_torres,
        COUNT(DISTINCT u.id) AS total_unidades,
        COUNT(DISTINCT CASE WHEN u.activa = 1 THEN u.id END) AS total_unidades_ocupadas,
        CASE 
          WHEN COUNT(DISTINCT u.id) = 0 THEN 'construccion'
          WHEN COUNT(DISTINCT CASE WHEN u.activa = 1 THEN u.id END) = COUNT(DISTINCT u.id) THEN 'activo'
          WHEN COUNT(DISTINCT CASE WHEN u.activa = 1 THEN u.id END) = 0 THEN 'inactivo'
          ELSE 'mantenimiento'
        END AS estado_calculado
      FROM edificio e
      INNER JOIN comunidad c ON e.comunidad_id = c.id
      LEFT JOIN torre t ON e.id = t.edificio_id
      LEFT JOIN unidad u ON e.id = u.edificio_id
      WHERE e.id = ?
      GROUP BY e.id, e.nombre, e.codigo, e.direccion, e.created_at, e.updated_at,
               e.tipo, e.pisos, e.ano_construccion, e.area_comun, e.area_privada,
               e.parqueaderos, e.depositos, e.administrador, e.telefono_administrador,
               e.email_administrador, e.servicios, e.amenidades, e.latitud, e.longitud,
               e.imagen, e.observaciones, e.estado,
               c.id, c.razon_social, c.direccion
    `, [id]);
    
    if (!rows.length) {
      return res.status(404).json({ error: 'Edificio no encontrado' });
    }
    
    // Procesar los datos del edificio
    const edificio = rows[0];
    
    // Parsear servicios y amenidades JSON
    if (edificio.servicios) {
      try {
        edificio.servicios = typeof edificio.servicios === 'string' 
          ? JSON.parse(edificio.servicios) 
          : edificio.servicios;
      } catch (e) {
        edificio.servicios = [];
      }
    } else {
      edificio.servicios = [];
    }
    
    if (edificio.amenidades) {
      try {
        edificio.amenidades = typeof edificio.amenidades === 'string' 
          ? JSON.parse(edificio.amenidades) 
          : edificio.amenidades;
      } catch (e) {
        edificio.amenidades = [];
      }
    } else {
      edificio.amenidades = [];
    }
    
    res.json(edificio);
  } catch (error) {
    console.error('Error fetching edificio:', error);
    res.status(500).json({ error: 'Error interno del servidor' });
  }
});

/**
 * @openapi
 * /edificios/{id}/torres:
 *   get:
 *     tags: [Edificios]
 *     summary: Obtener torres del edificio
 *     parameters:
 *       - in: path
 *         name: id
 *         required: true
 *         schema:
 *           type: integer
 *         description: ID del edificio
 *     responses:
 *       200:
 *         description: Lista de torres del edificio
 */
// GET /edificios/:id/torres - Obtener torres del edificio
router.get('/:id/torres', authenticate, async (req, res) => {
  try {
    const edificioId = req.params.id;
    
    const [rows] = await db.query(`
      SELECT 
        t.id,
        t.edificio_id,
        t.nombre,
        t.codigo,
        t.created_at AS fecha_creacion,
        COUNT(u.id) AS total_unidades,
        SUM(CASE WHEN u.activa = 1 THEN 1 ELSE 0 END) AS unidades_ocupadas,
        SUM(CASE WHEN u.activa = 0 OR u.activa IS NULL THEN 1 ELSE 0 END) AS unidades_vacias,
        10 AS pisos,
        CASE 
          WHEN COUNT(u.id) > 0 THEN ROUND(COUNT(u.id) / 10)
          ELSE 0
        END AS unidades_por_piso,
        CASE 
          WHEN COUNT(u.id) = 0 THEN 'inactiva'
          WHEN COUNT(CASE WHEN u.activa = 1 THEN 1 END) = COUNT(u.id) THEN 'activa'
          WHEN COUNT(CASE WHEN u.activa = 1 THEN 1 END) = 0 THEN 'inactiva'
          ELSE 'mantenimiento'
        END AS estado,
        'Torre principal con vista al parque' AS observaciones
      FROM torre t
      LEFT JOIN unidad u ON t.id = u.torre_id
      WHERE t.edificio_id = ?
      GROUP BY t.id, t.edificio_id, t.nombre, t.codigo, t.created_at
      ORDER BY t.nombre
    `, [edificioId]);
    
    res.json(rows);
  } catch (error) {
    console.error('Error fetching torres:', error);
    res.status(500).json({ error: 'Error interno del servidor' });
  }
});

/**
 * @openapi
 * /edificios/{id}/unidades:
 *   get:
 *     tags: [Edificios]
 *     summary: Obtener unidades del edificio
 *     parameters:
 *       - in: path
 *         name: id
 *         required: true
 *         schema:
 *           type: integer
 *         description: ID del edificio
 *       - in: query
 *         name: torreId
 *         schema:
 *           type: integer
 *         description: ID de la torre (opcional)
 *     responses:
 *       200:
 *         description: Lista de unidades del edificio
 */
// GET /edificios/:id/unidades - Obtener unidades del edificio
router.get('/:id/unidades', authenticate, async (req, res) => {
  try {
    const edificioId = req.params.id;
    const { torreId } = req.query;
    
    let query = `
      SELECT 
        u.id,
        u.edificio_id,
        u.torre_id,
        u.codigo AS numero,
        1 AS piso,
        'apartamento' AS tipo,
        CASE 
          WHEN u.activa = 1 THEN 'ocupada'
          ELSE 'vacia'
        END AS estado,
        u.m2_utiles AS area,
        2 AS habitaciones,
        2 AS banos,
        CASE WHEN u.m2_terrazas > 0 THEN 1 ELSE 0 END AS balcon,
        CASE WHEN u.nro_estacionamiento IS NOT NULL THEN 1 ELSE 0 END AS parqueadero,
        CASE WHEN u.nro_bodega IS NOT NULL THEN 1 ELSE 0 END AS deposito,
        u.nro_estacionamiento,
        u.nro_bodega,
        u.created_at AS fecha_creacion,
        t.nombre AS torre_nombre
      FROM unidad u
      LEFT JOIN torre t ON u.torre_id = t.id
      WHERE u.edificio_id = ?
    `;
    
    const params = [edificioId];
    
    if (torreId) {
      query += ` AND u.torre_id = ?`;
      params.push(torreId);
    }
    
    query += ` ORDER BY u.codigo`;
    
    const [rows] = await db.query(query, params);
    res.json(rows);
  } catch (error) {
    console.error('Error fetching unidades:', error);
    res.status(500).json({ error: 'Error interno del servidor' });
  }
});

/**
 * @openapi
 * /edificios/{id}/amenidades:
 *   get:
 *     tags: [Edificios]
 *     summary: Obtener amenidades del edificio
 *     parameters:
 *       - in: path
 *         name: id
 *         required: true
 *         schema:
 *           type: integer
 *         description: ID del edificio
 *     responses:
 *       200:
 *         description: Lista de amenidades disponibles
 */
// GET /edificios/:id/amenidades - Obtener amenidades del edificio
router.get('/:id/amenidades', authenticate, async (req, res) => {
  try {
    const edificioId = req.params.id;
    
    const [rows] = await db.query(`
      SELECT 
        a.id,
        a.nombre,
        a.capacidad,
        a.tarifa,
        a.reglas,
        a.requiere_aprobacion
      FROM amenidad a
      INNER JOIN edificio e ON a.comunidad_id = e.comunidad_id
      WHERE e.id = ?
      ORDER BY a.nombre
    `, [edificioId]);
    
    res.json(rows);
  } catch (error) {
    console.error('Error fetching amenidades:', error);
    res.status(500).json({ error: 'Error interno del servidor' });
  }
});

/**
 * @openapi
 * /edificios/servicios:
 *   get:
 *     tags: [Edificios]
 *     summary: Obtener lista de servicios disponibles
 *     responses:
 *       200:
 *         description: Lista de servicios
 */
// GET /edificios/servicios - Obtener lista de servicios disponibles
router.get('/servicios', authenticate, async (req, res) => {
  try {
    const [rows] = await db.query(`
      SELECT 'agua' AS value, 'Agua Potable' AS label
      UNION ALL SELECT 'luz', 'Electricidad'
      UNION ALL SELECT 'gas', 'Gas Natural'
      UNION ALL SELECT 'internet', 'Internet'
      UNION ALL SELECT 'vigilancia', 'Vigilancia 24/7'
      UNION ALL SELECT 'ascensor', 'Ascensor'
      UNION ALL SELECT 'porteria', 'Portería'
      UNION ALL SELECT 'citofono', 'Citófono'
    `);
    
    res.json(rows);
  } catch (error) {
    console.error('Error fetching servicios:', error);
    res.status(500).json({ error: 'Error interno del servidor' });
  }
});

/**
 * @openapi
 * /edificios/amenidades-disponibles:
 *   get:
 *     tags: [Edificios]
 *     summary: Obtener lista de amenidades disponibles
 *     responses:
 *       200:
 *         description: Lista de amenidades
 */
// GET /edificios/amenidades-disponibles - Obtener lista de amenidades disponibles
router.get('/amenidades-disponibles', authenticate, async (req, res) => {
  try {
    const [rows] = await db.query(`
      SELECT 'piscina' AS value, 'Piscina' AS label
      UNION ALL SELECT 'gimnasio', 'Gimnasio'
      UNION ALL SELECT 'salon_comunal', 'Salón Comunal'
      UNION ALL SELECT 'salon_eventos', 'Salón de Eventos'
      UNION ALL SELECT 'quincho', 'Quincho'
      UNION ALL SELECT 'multicancha', 'Multicancha'
      UNION ALL SELECT 'cancha_tenis', 'Cancha de Tenis'
      UNION ALL SELECT 'playground', 'Área de Juegos'
      UNION ALL SELECT 'terraza_bbq', 'Terraza BBQ'
      UNION ALL SELECT 'porteria', 'Portería'
      UNION ALL SELECT 'ascensor', 'Ascensor'
      UNION ALL SELECT 'citofono', 'Citófono'
    `);
    
    res.json(rows);
  } catch (error) {
    console.error('Error fetching amenidades:', error);
    res.status(500).json({ error: 'Error interno del servidor' });
  }
});

// List edificios por comunidad (mantener compatibilidad)
router.get('/comunidad/:comunidadId', authenticate, requireCommunity('comunidadId'), async (req, res) => {
  try {
    const comunidadId = Number(req.params.comunidadId);
    const [rows] = await db.query(`
      SELECT 
        e.id, 
        e.nombre, 
        e.direccion, 
        e.codigo,
        COUNT(DISTINCT u.id) AS total_unidades,
        COUNT(DISTINCT CASE WHEN u.activa = 1 THEN u.id END) AS unidades_ocupadas
      FROM edificio e
      LEFT JOIN unidad u ON e.id = u.edificio_id
      WHERE e.comunidad_id = ? 
      GROUP BY e.id, e.nombre, e.direccion, e.codigo
      ORDER BY e.nombre
      LIMIT 200
    `, [comunidadId]);
    
    res.json(rows);
  } catch (error) {
    console.error('Error fetching edificios by comunidad:', error);
    res.status(500).json({ error: 'Error interno del servidor' });
  }
});

/**
 * @openapi
 * /edificios:
 *   post:
 *     tags: [Edificios]
 *     summary: Crear nuevo edificio
 *     requestBody:
 *       required: true
 *       content:
 *         application/json:
 *           schema:
 *             type: object
 *             required:
 *               - nombre
 *               - direccion
 *               - comunidadId
 *             properties:
 *               nombre:
 *                 type: string
 *               codigo:
 *                 type: string
 *               direccion:
 *                 type: string
 *               comunidadId:
 *                 type: integer
 *     responses:
 *       201:
 *         description: Edificio creado exitosamente
 */
// POST /edificios - Crear nuevo edificio
router.post('/', [
  authenticate,
  authorize('admin', 'superadmin'),
  body('nombre').notEmpty().withMessage('El nombre es requerido'),
  body('direccion').notEmpty().withMessage('La dirección es requerida'),
  body('comunidadId').isInt().withMessage('ID de comunidad inválido'),
  body('codigo').optional().isString()
], async (req, res) => {
  try {
    const errors = validationResult(req);
    if (!errors.isEmpty()) {
      return res.status(400).json({ errors: errors.array() });
    }

    const { nombre, direccion, codigo, comunidadId } = req.body;
    
    // Verificar que la comunidad existe
    const [comunidadCheck] = await db.query('SELECT id FROM comunidad WHERE id = ?', [comunidadId]);
    if (!comunidadCheck.length) {
      return res.status(400).json({ error: 'Comunidad no encontrada' });
    }
    
    // Verificar que el código no esté duplicado en la misma comunidad
    if (codigo) {
      const [codigoCheck] = await db.query('SELECT id FROM edificio WHERE codigo = ? AND comunidad_id = ?', [codigo, comunidadId]);
      if (codigoCheck.length) {
        return res.status(400).json({ error: 'El código ya existe en esta comunidad' });
      }
    }
    
    const [result] = await db.query(
      'INSERT INTO edificio (comunidad_id, nombre, direccion, codigo) VALUES (?, ?, ?, ?)',
      [comunidadId, nombre, direccion, codigo || null]
    );
    
    // Obtener el edificio recién creado con información completa
    const [edificio] = await db.query(`
      SELECT 
        e.id, 
        e.nombre, 
        e.direccion, 
        e.codigo,
        e.created_at AS fecha_creacion,
        c.razon_social AS comunidad_nombre
      FROM edificio e
      INNER JOIN comunidad c ON e.comunidad_id = c.id
      WHERE e.id = ?
    `, [result.insertId]);
    
    res.status(201).json(edificio[0]);
  } catch (error) {
    console.error('Error creating edificio:', error);
    res.status(500).json({ error: 'Error interno del servidor' });
  }
});

// Crear edificio por comunidad (mantener compatibilidad)
router.post('/comunidad/:comunidadId', [
  authenticate, 
  requireCommunity('comunidadId', ['admin']), 
  body('nombre').notEmpty()
], async (req, res) => {
  try {
    const comunidadId = Number(req.params.comunidadId);
    const { nombre, direccion, codigo } = req.body;
    
    const [result] = await db.query(
      'INSERT INTO edificio (comunidad_id, nombre, direccion, codigo) VALUES (?, ?, ?, ?)', 
      [comunidadId, nombre, direccion || null, codigo || null]
    );
    
    const [row] = await db.query(
      'SELECT id, nombre, direccion, codigo FROM edificio WHERE id = ?', 
      [result.insertId]
    );
    
    res.status(201).json(row[0]);
  } catch (error) {
    console.error('Error creating edificio:', error);
    res.status(500).json({ error: 'Error interno del servidor' });
  }
});

/**
 * @openapi
 * /edificios/{id}:
 *   patch:
 *     tags: [Edificios]
 *     summary: Actualizar edificio
 *     parameters:
 *       - in: path
 *         name: id
 *         required: true
 *         schema:
 *           type: integer
 *         description: ID del edificio
 *     requestBody:
 *       required: true
 *       content:
 *         application/json:
 *           schema:
 *             type: object
 *             properties:
 *               nombre:
 *                 type: string
 *               codigo:
 *                 type: string
 *               direccion:
 *                 type: string
 *     responses:
 *       200:
 *         description: Edificio actualizado exitosamente
 */
// PATCH /edificios/:id - Actualizar edificio
router.patch('/:id', [
  authenticate, 
  authorize('admin', 'superadmin'),
  body('nombre').optional().notEmpty().withMessage('El nombre no puede estar vacío'),
  body('direccion').optional().notEmpty().withMessage('La dirección no puede estar vacía'),
  body('codigo').optional().isString()
], async (req, res) => {
  try {
    const errors = validationResult(req);
    if (!errors.isEmpty()) {
      return res.status(400).json({ errors: errors.array() });
    }

    const id = req.params.id;
    const fields = ['nombre', 'direccion', 'codigo'];
    const updates = [];
    const values = [];
    
    // Verificar que el edificio existe
    const [existeEdificio] = await db.query('SELECT id, comunidad_id FROM edificio WHERE id = ?', [id]);
    if (!existeEdificio.length) {
      return res.status(404).json({ error: 'Edificio no encontrado' });
    }
    
    fields.forEach(field => {
      if (req.body[field] !== undefined) {
        updates.push(`${field} = ?`);
        values.push(req.body[field]);
      }
    });
    
    if (!updates.length) {
      return res.status(400).json({ error: 'No hay campos para actualizar' });
    }
    
    // Verificar código duplicado si se está actualizando
    if (req.body.codigo) {
      const [codigoCheck] = await db.query(
        'SELECT id FROM edificio WHERE codigo = ? AND comunidad_id = ? AND id != ?', 
        [req.body.codigo, existeEdificio[0].comunidad_id, id]
      );
      if (codigoCheck.length) {
        return res.status(400).json({ error: 'El código ya existe en esta comunidad' });
      }
    }
    
    values.push(id);
    
    await db.query(`UPDATE edificio SET ${updates.join(', ')}, updated_at = NOW() WHERE id = ?`, values);
    
    // Obtener edificio actualizado
    const [rows] = await db.query(`
      SELECT 
        e.id, 
        e.nombre, 
        e.direccion, 
        e.codigo,
        e.updated_at AS fecha_actualizacion,
        c.razon_social AS comunidad_nombre
      FROM edificio e
      INNER JOIN comunidad c ON e.comunidad_id = c.id
      WHERE e.id = ?
    `, [id]);
    
    res.json(rows[0]);
  } catch (error) {
    console.error('Error updating edificio:', error);
    res.status(500).json({ error: 'Error interno del servidor' });
  }
});

/**
 * @openapi
 * /edificios/{id}:
 *   put:
 *     tags: [Edificios]
 *     summary: Actualizar edificio completamente
 *     parameters:
 *       - in: path
 *         name: id
 *         required: true
 *         schema:
 *           type: integer
 *         description: ID del edificio
 *     requestBody:
 *       required: true
 *       content:
 *         application/json:
 *           schema:
 *             type: object
 *             properties:
 *               nombre:
 *                 type: string
 *               codigo:
 *                 type: string
 *               direccion:
 *                 type: string
 *               comunidadId:
 *                 type: integer
 *               anoConstructccion:
 *                 type: integer
 *               pisos:
 *                 type: integer
 *               administrador:
 *                 type: string
 *               telefonoAdministrador:
 *                 type: string
 *               emailAdministrador:
 *                 type: string
 *               servicios:
 *                 type: array
 *                 items:
 *                   type: string
 *               amenidades:
 *                 type: array
 *                 items:
 *                   type: string
 *               latitud:
 *                 type: number
 *               longitud:
 *                 type: number
 *               observaciones:
 *                 type: string
 *               areaComun:
 *                 type: number
 *               areaPrivada:
 *                 type: number
 *               parqueaderos:
 *                 type: integer
 *               depositos:
 *                 type: integer
 *     responses:
 *       200:
 *         description: Edificio actualizado exitosamente
 *       400:
 *         description: Datos inválidos
 *       404:
 *         description: Edificio no encontrado
 */
// PUT /edificios/:id - Actualizar edificio completamente
router.put('/:id', [
  authenticate,
  authorize('admin', 'superadmin'),
  body('nombre').notEmpty().withMessage('El nombre es obligatorio').isLength({ max: 100 }).withMessage('El nombre debe tener máximo 100 caracteres'),
  body('codigo').notEmpty().withMessage('El código es obligatorio').isLength({ max: 20 }).withMessage('El código debe tener máximo 20 caracteres'),
  body('direccion').notEmpty().withMessage('La dirección es obligatoria').isLength({ max: 255 }).withMessage('La dirección debe tener máximo 255 caracteres'),
  body('comunidadId').custom((value) => {
    const numValue = parseInt(value);
    if (isNaN(numValue) || numValue < 1) {
      throw new Error('La comunidad es obligatoria y debe ser un ID válido');
    }
    return true;
  }),
  body('anoConstructccion').optional().isInt({ min: 1800, max: new Date().getFullYear() + 5 }).withMessage('Año de construcción inválido'),
  body('pisos').optional().isInt({ min: 1 }).withMessage('El número de pisos debe ser mayor a 0'),
  body('administrador').optional().isLength({ max: 100 }).withMessage('El nombre del administrador debe tener máximo 100 caracteres'),
  body('telefonoAdministrador').optional().matches(/^[0-9+\-\s()]*$/).withMessage('Teléfono inválido').isLength({ max: 20 }).withMessage('El teléfono debe tener máximo 20 caracteres'),
  body('emailAdministrador').optional().isEmail().withMessage('Email inválido').isLength({ max: 100 }).withMessage('El email debe tener máximo 100 caracteres'),
  body('servicios').optional().isArray().withMessage('Los servicios deben ser un array'),
  body('amenidades').optional().isArray().withMessage('Las amenidades deben ser un array'),
  body('latitud').optional().isFloat({ min: -90, max: 90 }).withMessage('Latitud inválida'),
  body('longitud').optional().isFloat({ min: -180, max: 180 }).withMessage('Longitud inválida'),
  body('observaciones').optional().isLength({ max: 1000 }).withMessage('Las observaciones deben tener máximo 1000 caracteres'),
  body('areaComun').optional().isFloat({ min: 0 }).withMessage('El área común debe ser mayor o igual a 0'),
  body('areaPrivada').optional().isFloat({ min: 0 }).withMessage('El área privada debe ser mayor o igual a 0'),
  body('parqueaderos').optional().isInt({ min: 0 }).withMessage('El número de parqueaderos debe ser mayor o igual a 0'),
  body('depositos').optional().isInt({ min: 0 }).withMessage('El número de depósitos debe ser mayor o igual a 0'),
], async (req, res) => {
  try {
    const errors = validationResult(req);
    if (!errors.isEmpty()) {
      return res.status(400).json({ 
        error: 'Datos inválidos', 
        details: errors.array() 
      });
    }

    const id = req.params.id;
    const {
      nombre,
      codigo,
      direccion,
      comunidadId,
      anoConstructccion,
      pisos,
      administrador,
      telefonoAdministrador,
      emailAdministrador,
      servicios,
      amenidades,
      latitud,
      longitud,
      observaciones,
      areaComun,
      areaPrivada,
      parqueaderos,
      depositos
    } = req.body;

    // Verificar que el edificio existe
    const [existing] = await db.query('SELECT id FROM edificio WHERE id = ?', [id]);
    if (existing.length === 0) {
      return res.status(404).json({ error: 'Edificio no encontrado' });
    }

    // Verificar que la comunidad existe
    const comunidadIdNumber = parseInt(comunidadId);
    const [comunidad] = await db.query('SELECT id FROM comunidad WHERE id = ?', [comunidadIdNumber]);
    if (comunidad.length === 0) {
      return res.status(400).json({ error: 'La comunidad especificada no existe' });
    }

    // Verificar que el código sea único (excluyendo el edificio actual)
    const [codeCheck] = await db.query('SELECT id FROM edificio WHERE codigo = ? AND id != ?', [codigo, id]);
    if (codeCheck.length > 0) {
      return res.status(400).json({ error: 'El código ya está en uso por otro edificio' });
    }

    // Preparar datos para actualización
    const updateData = {
      nombre,
      codigo,
      direccion,
      comunidad_id: comunidadIdNumber,
      ano_construccion: anoConstructccion || null,
      pisos: pisos || null,
      administrador: administrador || null,
      telefono_administrador: telefonoAdministrador || null,
      email_administrador: emailAdministrador || null,
      servicios: servicios && Array.isArray(servicios) ? JSON.stringify(servicios) : null,
      amenidades: amenidades && Array.isArray(amenidades) ? JSON.stringify(amenidades) : null,
      latitud: latitud || null,
      longitud: longitud || null,
      observaciones: observaciones || null,
      area_comun: areaComun || null,
      area_privada: areaPrivada || null,
      parqueaderos: parqueaderos || null,
      depositos: depositos || null,
      updated_at: new Date()
    };

    // Construir query de actualización dinámicamente
    const fields = Object.keys(updateData).map(key => `${key} = ?`).join(', ');
    const values = Object.values(updateData);
    values.push(id); // Para el WHERE

    await db.query(`UPDATE edificio SET ${fields} WHERE id = ?`, values);

    // Obtener el edificio actualizado con información de la comunidad
    const [updated] = await db.query(`
      SELECT 
        e.*,
        c.razon_social AS comunidad_nombre
      FROM edificio e
      INNER JOIN comunidad c ON e.comunidad_id = c.id
      WHERE e.id = ?
    `, [id]);

    // Formatear respuesta
    const edificioActualizado = {
      id: updated[0].id.toString(),
      nombre: updated[0].nombre,
      codigo: updated[0].codigo,
      direccion: updated[0].direccion,
      comunidadId: updated[0].comunidad_id?.toString(),
      comunidadNombre: updated[0].comunidad_nombre,
      fechaCreacion: updated[0].created_at,
      fechaActualizacion: updated[0].updated_at,
      anoConstructccion: updated[0].ano_construccion,
      pisos: updated[0].pisos,
      administrador: updated[0].administrador,
      telefonoAdministrador: updated[0].telefono_administrador,
      emailAdministrador: updated[0].email_administrador,
      servicios: updated[0].servicios ? (typeof updated[0].servicios === 'string' && updated[0].servicios.trim() !== '' ? JSON.parse(updated[0].servicios) : []) : [],
      amenidades: updated[0].amenidades ? (typeof updated[0].amenidades === 'string' && updated[0].amenidades.trim() !== '' ? JSON.parse(updated[0].amenidades) : []) : [],
      latitud: updated[0].latitud,
      longitud: updated[0].longitud,
      observaciones: updated[0].observaciones,
      areaComun: updated[0].area_comun,
      areaPrivada: updated[0].area_privada,
      parqueaderos: updated[0].parqueaderos,
      depositos: updated[0].depositos
    };

    res.json(edificioActualizado);
  } catch (error) {
    console.error('Error updating edificio:', error);
    if (error.code === 'ER_DUP_ENTRY') {
      res.status(400).json({ error: 'El código ya está en uso' });
    } else {
      res.status(500).json({ error: 'Error interno del servidor' });
    }
  }
});

/**
 * @openapi
 * /edificios/{id}/check-dependencies:
 *   get:
 *     tags: [Edificios]
 *     summary: Verificar dependencias antes de eliminar
 *     parameters:
 *       - in: path
 *         name: id
 *         required: true
 *         schema:
 *           type: integer
 *         description: ID del edificio
 *     responses:
 *       200:
 *         description: Información de dependencias
 */
// GET /edificios/:id/check-dependencies - Verificar dependencias antes de eliminar
router.get('/:id/check-dependencies', authenticate, authorize('admin', 'superadmin'), async (req, res) => {
  try {
    const id = req.params.id;
    
    // Verificar unidades
    const [unidades] = await db.query(`
      SELECT 
        COUNT(*) AS total_unidades,
        COUNT(CASE WHEN activa = 1 THEN 1 END) AS unidades_activas,
        COUNT(CASE WHEN activa = 0 THEN 1 END) AS unidades_inactivas
      FROM unidad 
      WHERE edificio_id = ?
    `, [id]);
    
    // Verificar torres
    const [torres] = await db.query('SELECT COUNT(*) AS total_torres FROM torre WHERE edificio_id = ?', [id]);
    
    const dependencies = {
      total_unidades: unidades[0].total_unidades,
      unidades_activas: unidades[0].unidades_activas,
      unidades_inactivas: unidades[0].unidades_inactivas,
      total_torres: torres[0].total_torres,
      can_delete: unidades[0].total_unidades === 0 && torres[0].total_torres === 0,
      warnings: []
    };
    
    if (unidades[0].unidades_activas > 0) {
      dependencies.warnings.push(`El edificio tiene ${unidades[0].unidades_activas} unidades activas`);
    }
    
    if (torres[0].total_torres > 0) {
      dependencies.warnings.push(`El edificio tiene ${torres[0].total_torres} torres asociadas`);
    }
    
    res.json(dependencies);
  } catch (error) {
    console.error('Error checking dependencies:', error);
    res.status(500).json({ error: 'Error interno del servidor' });
  }
});

/**
 * @openapi
 * /edificios/{id}:
 *   delete:
 *     tags: [Edificios]
 *     summary: Eliminar edificio
 *     parameters:
 *       - in: path
 *         name: id
 *         required: true
 *         schema:
 *           type: integer
 *         description: ID del edificio
 *     responses:
 *       204:
 *         description: Edificio eliminado exitosamente
 *       400:
 *         description: No se puede eliminar debido a dependencias
 */
// DELETE /edificios/:id - Eliminar edificio
router.delete('/:id', authenticate, authorize('superadmin', 'admin'), async (req, res) => {
  try {
    const id = req.params.id;
    
    // Verificar que el edificio existe
    const [existeEdificio] = await db.query('SELECT id FROM edificio WHERE id = ?', [id]);
    if (!existeEdificio.length) {
      return res.status(404).json({ error: 'Edificio no encontrado' });
    }
    
    // Verificar dependencias
    const [unidades] = await db.query('SELECT COUNT(*) AS total FROM unidad WHERE edificio_id = ?', [id]);
    const [torres] = await db.query('SELECT COUNT(*) AS total FROM torre WHERE edificio_id = ?', [id]);
    
    if (unidades[0].total > 0) {
      return res.status(400).json({ 
        error: 'No se puede eliminar el edificio porque tiene unidades asociadas',
        details: { unidades: unidades[0].total }
      });
    }
    
    if (torres[0].total > 0) {
      return res.status(400).json({ 
        error: 'No se puede eliminar el edificio porque tiene torres asociadas',
        details: { torres: torres[0].total }
      });
    }
    
    await db.query('DELETE FROM edificio WHERE id = ?', [id]);
    res.status(204).end();
  } catch (error) {
    console.error('Error deleting edificio:', error);
    res.status(500).json({ error: 'Error interno del servidor' });
  }
});

/**
 * @openapi
 * /edificios/{id}/torres:
 *   post:
 *     tags: [Edificios]
 *     summary: Crear nueva torre en el edificio
 *     parameters:
 *       - in: path
 *         name: id
 *         required: true
 *         schema:
 *           type: integer
 *         description: ID del edificio
 *     requestBody:
 *       required: true
 *       content:
 *         application/json:
 *           schema:
 *             type: object
 *             required:
 *               - nombre
 *               - pisos
 *             properties:
 *               nombre:
 *                 type: string
 *               codigo:
 *                 type: string
 *               pisos:
 *                 type: integer
 *               observaciones:
 *                 type: string
 *     responses:
 *       201:
 *         description: Torre creada exitosamente
 */
// POST /edificios/:id/torres - Crear nueva torre
router.post('/:id/torres', [
  authenticate,
  authorize('admin', 'superadmin'),
  body('nombre').notEmpty().withMessage('El nombre es requerido'),
  body('pisos').isInt({ min: 1 }).withMessage('Los pisos deben ser un número entero mayor a 0'),
  body('codigo').optional().isString()
], async (req, res) => {
  try {
    const errors = validationResult(req);
    if (!errors.isEmpty()) {
      return res.status(400).json({ errors: errors.array() });
    }

    const edificioId = req.params.id;
    const { nombre, codigo, pisos, observaciones } = req.body;
    
    // Verificar que el edificio existe
    const [edificioCheck] = await db.query('SELECT id FROM edificio WHERE id = ?', [edificioId]);
    if (!edificioCheck.length) {
      return res.status(404).json({ error: 'Edificio no encontrado' });
    }
    
    // Verificar código único si se proporciona
    if (codigo) {
      const [codigoCheck] = await db.query('SELECT id FROM torre WHERE codigo = ? AND edificio_id = ?', [codigo, edificioId]);
      if (codigoCheck.length) {
        return res.status(400).json({ error: 'El código ya existe en este edificio' });
      }
    }
    
    const [result] = await db.query(
      'INSERT INTO torre (edificio_id, nombre, codigo, pisos, observaciones) VALUES (?, ?, ?, ?, ?)',
      [edificioId, nombre, codigo || null, pisos, observaciones || null]
    );
    
    // Obtener la torre recién creada
    const [torre] = await db.query(`
      SELECT 
        t.id,
        t.edificio_id,
        t.nombre,
        t.codigo,
        t.pisos,
        t.created_at AS fecha_creacion,
        t.observaciones,
        COUNT(u.id) AS total_unidades,
        COUNT(CASE WHEN u.activa = 1 THEN 1 END) AS unidades_ocupadas,
        'activa' AS estado
      FROM torre t
      LEFT JOIN unidad u ON t.id = u.torre_id
      WHERE t.id = ?
      GROUP BY t.id
    `, [result.insertId]);
    
    res.status(201).json(torre[0]);
  } catch (error) {
    console.error('Error creating torre:', error);
    res.status(500).json({ error: 'Error interno del servidor' });
  }
});

/**
 * @openapi
 * /edificios/{id}/unidades:
 *   post:
 *     tags: [Edificios]
 *     summary: Crear nueva unidad en el edificio
 *     parameters:
 *       - in: path
 *         name: id
 *         required: true
 *         schema:
 *           type: integer
 *         description: ID del edificio
 *     requestBody:
 *       required: true
 *       content:
 *         application/json:
 *           schema:
 *             type: object
 *             required:
 *               - codigo
 *               - m2_utiles
 *             properties:
 *               codigo:
 *                 type: string
 *               torre_id:
 *                 type: integer
 *               m2_utiles:
 *                 type: number
 *               m2_terrazas:
 *                 type: number
 *               nro_estacionamiento:
 *                 type: string
 *               nro_bodega:
 *                 type: string
 *               activa:
 *                 type: boolean
 *     responses:
 *       201:
 *         description: Unidad creada exitosamente
 */
// POST /edificios/:id/unidades - Crear nueva unidad
router.post('/:id/unidades', [
  authenticate,
  authorize('admin', 'superadmin'),
  body('codigo').notEmpty().withMessage('El código es requerido'),
  body('m2_utiles').isFloat({ min: 0 }).withMessage('Los m2 útiles deben ser un número positivo'),
  body('torre_id').optional().isInt(),
  body('m2_terrazas').optional().isFloat({ min: 0 }),
  body('nro_estacionamiento').optional().isString(),
  body('nro_bodega').optional().isString(),
  body('activa').optional().isBoolean()
], async (req, res) => {
  try {
    const errors = validationResult(req);
    if (!errors.isEmpty()) {
      return res.status(400).json({ errors: errors.array() });
    }

    const edificioId = req.params.id;
    const { codigo, torre_id, m2_utiles, m2_terrazas, nro_estacionamiento, nro_bodega, activa } = req.body;
    
    // Verificar que el edificio existe
    const [edificioCheck] = await db.query('SELECT id FROM edificio WHERE id = ?', [edificioId]);
    if (!edificioCheck.length) {
      return res.status(404).json({ error: 'Edificio no encontrado' });
    }
    
    // Verificar torre si se proporciona
    if (torre_id) {
      const [torreCheck] = await db.query('SELECT id FROM torre WHERE id = ? AND edificio_id = ?', [torre_id, edificioId]);
      if (!torreCheck.length) {
        return res.status(400).json({ error: 'Torre no encontrada en este edificio' });
      }
    }
    
    // Verificar código único en el edificio
    const [codigoCheck] = await db.query('SELECT id FROM unidad WHERE codigo = ? AND edificio_id = ?', [codigo, edificioId]);
    if (codigoCheck.length) {
      return res.status(400).json({ error: 'El código ya existe en este edificio' });
    }
    
    const [result] = await db.query(
      `INSERT INTO unidad (edificio_id, torre_id, codigo, m2_utiles, m2_terrazas, nro_estacionamiento, nro_bodega, activa) 
       VALUES (?, ?, ?, ?, ?, ?, ?, ?)`,
      [
        edificioId, 
        torre_id || null, 
        codigo, 
        m2_utiles, 
        m2_terrazas || 0, 
        nro_estacionamiento || null, 
        nro_bodega || null, 
        activa !== undefined ? activa : true
      ]
    );
    
    // Obtener la unidad recién creada
    const [unidad] = await db.query(`
      SELECT 
        u.id,
        u.edificio_id,
        u.torre_id,
        u.codigo AS numero,
        u.m2_utiles AS area,
        u.m2_terrazas,
        u.nro_estacionamiento,
        u.nro_bodega,
        u.activa,
        u.created_at AS fecha_creacion,
        t.nombre AS torre_nombre,
        CASE WHEN u.activa = 1 THEN 'ocupada' ELSE 'vacia' END AS estado
      FROM unidad u
      LEFT JOIN torre t ON u.torre_id = t.id
      WHERE u.id = ?
    `, [result.insertId]);
    
    res.status(201).json(unidad[0]);
  } catch (error) {
    console.error('Error creating unidad:', error);
    res.status(500).json({ error: 'Error interno del servidor' });
  }
});

/**
 * @openapi
 * /edificios/{id}/filtros-opciones:
 *   get:
 *     tags: [Edificios]
 *     summary: Obtener opciones para filtros del edificio
 *     parameters:
 *       - in: path
 *         name: id
 *         required: true
 *         schema:
 *           type: integer
 *         description: ID del edificio
 *     responses:
 *       200:
 *         description: Opciones de filtros disponibles
 */
// GET /edificios/:id/filtros-opciones - Obtener opciones para filtros
router.get('/:id/filtros-opciones', authenticate, async (req, res) => {
  try {
    const edificioId = req.params.id;
    
    // Obtener torres del edificio
    const [torres] = await db.query(`
      SELECT id AS value, nombre AS label 
      FROM torre 
      WHERE edificio_id = ? 
      ORDER BY nombre
    `, [edificioId]);
    
    // Opciones fijas
    const estados = [
      { value: 'ocupada', label: 'Ocupada' },
      { value: 'vacia', label: 'Vacía' },
      { value: 'mantenimiento', label: 'Mantenimiento' }
    ];
    
    const tipos = [
      { value: 'apartamento', label: 'Apartamento' },
      { value: 'casa', label: 'Casa' },
      { value: 'local', label: 'Local' },
      { value: 'oficina', label: 'Oficina' },
      { value: 'deposito', label: 'Depósito' },
      { value: 'parqueadero', label: 'Parqueadero' }
    ];
    
    res.json({
      torres,
      estados,
      tipos
    });
  } catch (error) {
    console.error('Error fetching filter options:', error);
    res.status(500).json({ error: 'Error interno del servidor' });
  }
});

/**
 * @openapi
 * /edificios/{id}/resumen:
 *   get:
 *     tags: [Edificios]
 *     summary: Obtener resumen completo del edificio
 *     parameters:
 *       - in: path
 *         name: id
 *         required: true
 *         schema:
 *           type: integer
 *         description: ID del edificio
 *     responses:
 *       200:
 *         description: Resumen completo del edificio
 */
// GET /edificios/:id/resumen - Obtener resumen completo
router.get('/:id/resumen', authenticate, async (req, res) => {
  try {
    const edificioId = req.params.id;
    
    // Información básica del edificio
    const [edificio] = await db.query(`
      SELECT 
        e.*,
        c.razon_social AS comunidad_nombre,
        c.direccion AS comunidad_direccion
      FROM edificio e
      INNER JOIN comunidad c ON e.comunidad_id = c.id
      WHERE e.id = ?
    `, [edificioId]);
    
    if (!edificio.length) {
      return res.status(404).json({ error: 'Edificio no encontrado' });
    }
    
    // Estadísticas de torres
    const [torresStats] = await db.query(`
      SELECT 
        COUNT(*) AS total_torres,
        COUNT(CASE WHEN (
          SELECT COUNT(*) FROM unidad WHERE torre_id = t.id AND activa = 1
        ) > 0 THEN 1 END) AS torres_activas
      FROM torre t
      WHERE t.edificio_id = ?
    `, [edificioId]);
    
    // Estadísticas de unidades
    const [unidadesStats] = await db.query(`
      SELECT 
        COUNT(*) AS total_unidades,
        COUNT(CASE WHEN activa = 1 THEN 1 END) AS unidades_ocupadas,
        COUNT(CASE WHEN activa = 0 THEN 1 END) AS unidades_vacias,
        AVG(m2_utiles) AS promedio_m2,
        COUNT(CASE WHEN nro_estacionamiento IS NOT NULL THEN 1 END) AS con_parqueadero,
        COUNT(CASE WHEN nro_bodega IS NOT NULL THEN 1 END) AS con_deposito
      FROM unidad
      WHERE edificio_id = ?
    `, [edificioId]);
    
    const resumen = {
      edificio: edificio[0],
      estadisticas: {
        torres: torresStats[0],
        unidades: unidadesStats[0],
        ocupacion: unidadesStats[0].total_unidades > 0 
          ? (unidadesStats[0].unidades_ocupadas / unidadesStats[0].total_unidades * 100).toFixed(1)
          : 0
      }
    };
    
    res.json(resumen);
  } catch (error) {
    console.error('Error fetching resumen:', error);
    res.status(500).json({ error: 'Error interno del servidor' });
  }
});

/**
 * @openapi
 * /edificios/buscar:
 *   get:
 *     tags: [Edificios]
 *     summary: Búsqueda rápida de edificios
 *     parameters:
 *       - in: query
 *         name: q
 *         required: true
 *         schema:
 *           type: string
 *         description: Término de búsqueda
 *       - in: query
 *         name: limit
 *         schema:
 *           type: integer
 *           default: 10
 *         description: Límite de resultados
 *     responses:
 *       200:
 *         description: Resultados de búsqueda
 */
// GET /edificios/buscar - Búsqueda rápida
router.get('/buscar', [
  authenticate,
  query('q').notEmpty().withMessage('El término de búsqueda es requerido'),
  query('limit').optional().isInt({ min: 1, max: 50 })
], async (req, res) => {
  try {
    const errors = validationResult(req);
    if (!errors.isEmpty()) {
      return res.status(400).json({ errors: errors.array() });
    }

    const searchTerm = req.query.q;
    const limit = parseInt(req.query.limit) || 10;
    
    const [rows] = await db.query(`
      SELECT 
        e.id,
        e.nombre,
        e.codigo,
        e.direccion,
        c.razon_social AS comunidad_nombre,
        COUNT(DISTINCT u.id) AS total_unidades
      FROM edificio e
      INNER JOIN comunidad c ON e.comunidad_id = c.id
      LEFT JOIN unidad u ON e.id = u.edificio_id
      WHERE (
        e.nombre LIKE ? OR
        e.codigo LIKE ? OR
        e.direccion LIKE ? OR
        c.razon_social LIKE ?
      )
      GROUP BY e.id
      ORDER BY e.nombre
      LIMIT ?
    `, [
      `%${searchTerm}%`,
      `%${searchTerm}%`, 
      `%${searchTerm}%`, 
      `%${searchTerm}%`,
      limit
    ]);
    
    res.json(rows);
  } catch (error) {
    console.error('Error searching edificios:', error);
    res.status(500).json({ error: 'Error interno del servidor' });
  }
});

/**
 * @openapi
 * /edificios/{id}/validar-codigo:
 *   get:
 *     tags: [Edificios]
 *     summary: Validar si un código está disponible
 *     parameters:
 *       - in: path
 *         name: id
 *         required: true
 *         schema:
 *           type: integer
 *         description: ID del edificio
 *       - in: query
 *         name: codigo
 *         required: true
 *         schema:
 *           type: string
 *         description: Código a validar
 *       - in: query
 *         name: tipo
 *         required: true
 *         schema:
 *           type: string
 *           enum: [edificio, torre, unidad]
 *         description: Tipo de entidad
 *     responses:
 *       200:
 *         description: Resultado de la validación
 */
// GET /edificios/:id/validar-codigo - Validar disponibilidad de código
router.get('/:id/validar-codigo', [
  authenticate,
  query('codigo').notEmpty().withMessage('El código es requerido'),
  query('tipo').isIn(['edificio', 'torre', 'unidad']).withMessage('Tipo inválido')
], async (req, res) => {
  try {
    const errors = validationResult(req);
    if (!errors.isEmpty()) {
      return res.status(400).json({ errors: errors.array() });
    }

    const edificioId = req.params.id;
    const { codigo, tipo } = req.query;
    
    let query_sql = '';
    let params = [];
    
    switch (tipo) {
      case 'edificio':
        query_sql = 'SELECT id FROM edificio WHERE codigo = ? AND id != ?';
        params = [codigo, edificioId];
        break;
      case 'torre':
        query_sql = 'SELECT id FROM torre WHERE codigo = ? AND edificio_id = ?';
        params = [codigo, edificioId];
        break;
      case 'unidad':
        query_sql = 'SELECT id FROM unidad WHERE codigo = ? AND edificio_id = ?';
        params = [codigo, edificioId];
        break;
    }
    
    const [rows] = await db.query(query_sql, params);
    
    res.json({
      disponible: rows.length === 0,
      codigo,
      tipo
    });
  } catch (error) {
    console.error('Error validating codigo:', error);
    res.status(500).json({ error: 'Error interno del servidor' });
  }
});

module.exports = router;<|MERGE_RESOLUTION|>--- conflicted
+++ resolved
@@ -3,11 +3,7 @@
 const router = express.Router();
 const db = require('../db');
 const { body, validationResult, query } = require('express-validator');
-<<<<<<< HEAD
-const { authenticate } = require('../middleware/auth'); // Usando middleware de desarrollo
-=======
 const { authenticate } = require('../middleware/auth');
->>>>>>> 9d43f930
 const { authorize } = require('../middleware/authorize');
 const { requireCommunity } = require('../middleware/tenancy');
 
