--- conflicted
+++ resolved
@@ -31,10 +31,7 @@
     "sequelize": "^6.33.0",
     "swagger-jsdoc": "^6.2.8",
     "swagger-ui-express": "^4.6.3",
-<<<<<<< HEAD
-=======
     "transbank-sdk": "^6.1.0",
->>>>>>> 1d50c1a4
     "winston": "^3.9.0"
   },
   "devDependencies": {
